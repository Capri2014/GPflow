# ---
# jupyter:
#   jupytext:
#     formats: ipynb,.pct.py:percent
#     text_representation:
#       extension: .py
#       format_name: percent
#       format_version: '1.3'
#       jupytext_version: 1.3.3
#   kernelspec:
#     display_name: Python 3
#     language: python
#     name: python3
# ---

# %% [markdown]
# # Basic (Gaussian likelihood) GP regression model
#
#
# This notebook shows the different steps for creating and using a standard GP regression model, including:
#   - reading and formatting data
#   - choosing a kernel function
#   - choosing a mean function (optional)
#   - creating the model
#   - viewing, getting, and setting model parameters
#   - optimizing the model parameters
#   - making predictions
#
# We focus here on the implementation of the models in GPflow; for more intuition on these models, see [A Practical Guide to Gaussian Processes](https://drafts.distill.pub/gp/).
#

# %%
import gpflow
import numpy as np
import matplotlib
import tensorflow as tf
from gpflow.utilities import print_summary

# The lines below are specific to the notebook format
# %matplotlib inline
matplotlib.rcParams["figure.figsize"] = (12, 6)
plt = matplotlib.pyplot

# %% [markdown]
# `X` and `Y` denote the input and output values. **NOTE:** `X` and `Y` must be two-dimensional NumPy arrays, $N \times 1$ or $N \times D$, where $D$ is the number of input dimensions/features, with the same number of rows as $N$ (one for each data point):

# %%
data = np.genfromtxt("data/regression_1D.csv", delimiter=",")
X = data[:, 0].reshape(-1, 1)
Y = data[:, 1].reshape(-1, 1)

<<<<<<< HEAD
plt.plot(X, Y, "kx", mew=2)
=======
_ = plt.plot(X, Y, "kx", mew=2)
>>>>>>> 310dfefc

# %% [markdown]
# We will consider the following probabilistic model:
# $$ Y_i = f(X_i) + \varepsilon_i , $$
# where $f \sim \mathcal{GP}(\mu(\cdot), k(\cdot, \cdot'))$, and $\varepsilon \sim \mathcal{N}(0, \tau^2 I)$.

# %% [markdown]
# ## Choose a kernel
# Several kernels (covariance functions) are implemented in GPflow. You can easily combine them to create new ones (see [Manipulating kernels](../advanced/kernels.ipynb)). You can also implement new covariance functions, as shown in the [Kernel design](../tailor/kernel_design.ipynb) notebook. Here, we will use a simple one:

# %%
k = gpflow.kernels.Matern52()

# %% [markdown]
# For more advanced kernels see the [advanced kernel notebook](../advanced/kernels.ipynb) (including kernels defined on subspaces). A summary of the kernel can be obtained by

# %%
print_summary(k)

# %% [markdown]
# The Matern 5/2 kernel has two parameters: `lengthscales`, which encodes the "wiggliness" of the GP, and `variance`, which tunes the amplitude. They are both set to 1.0 as the default value. For more details on the meaning of the other columns, see [Manipulating kernels](../advanced/kernels.ipynb).

# %% [markdown]
# ## Choose a mean function (optional)
# It is common to choose $\mu = 0$, which is the GPflow default.
#
# However, if there is a clear pattern (such as a mean value of `Y` that is far away from 0, or a linear trend in the data), mean functions can  be beneficial. Some simple ones are provided in the `gpflow.mean_functions` module.
#
# Here's how to define a linear mean function:
#
# `meanf = gpflow.mean_functions.Linear()`

# %% [markdown]
# ## Construct a model
# A GPflow model is created by instantiating one of the GPflow model classes, in this case GPR. We'll make a kernel `k` and instantiate a GPR object using the generated data and the kernel. We'll also set the variance of the likelihood to a sensible initial guess.

# %%
m = gpflow.models.GPR(data=(X, Y), kernel=k, mean_function=None)

# %% [markdown]
# A summary of the model can be obtained by

# %%
print_summary(m)

# %% [markdown]
# The first two lines correspond to the kernel parameters, and the third one gives the likelihood parameter (the noise variance $\tau^2$ in our model).
#
# You can access those values and manually set them to sensible initial guesses. For example:
#

# %%
m.likelihood.variance.assign(0.01)
m.kernel.lengthscales.assign(0.3)

# %% [markdown]
# ## Optimize the model parameters
#
# To obtain meaningful predictions, you need to tune the model parameters (that is, the parameters of the kernel, the likelihood, and the mean function if applicable) to the data at hand.
#
# There are several optimizers available in GPflow. Here we use the `Scipy` optimizer, which by default implements the L-BFGS-B algorithm. (You can select other algorithms by using the `method=` keyword argument to its `minimize` method; see [the SciPy documentation](https://docs.scipy.org/doc/scipy/reference/generated/scipy.optimize.minimize.html) for details of available options.)

# %%
opt = gpflow.optimizers.Scipy()


# %% [markdown]
# In order to train the model, we need to maximize the log marginal likelihood.
# GPflow models define a `training_loss` that can be passed to the `minimize`
# method of an optimizer; in this case it is simply the negative log marginal
# likelihood. We also need to specify the variables to train with
# `m.trainable_variables`, and the number of iterations.

# %%
<<<<<<< HEAD
opt_logs = opt.minimize(m.training_loss, m.trainable_variables, options=dict(maxiter=100))
=======
def objective_closure():
    return -m.log_marginal_likelihood()


opt_logs = opt.minimize(objective_closure, m.trainable_variables, options=dict(maxiter=100))
>>>>>>> 310dfefc
print_summary(m)

# %% [markdown]
# Notice how the value column has changed.
#
# The local optimum found by Maximum Likelihood might not be the one you want (for example, it might be overfitting or oversmooth). This depends on the initial values of the hyperparameters, and is specific to each dataset. As an alternative to Maximum Likelihood, [Markov Chain Monte Carlo (MCMC)](../advanced/mcmc.ipynb) is also available.
#
# ## Make predictions
#
# We can now use the model to make some predictions at the new points `Xnew`. You might be interested in predicting two different quantities: the latent function values `f(Xnew)` (the denoised signal), or the values of new observations `y(Xnew)` (signal + noise). Because we are dealing with Gaussian probabilistic models, the predictions typically produce a mean and variance as output. Alternatively, you can obtain samples of `f(Xnew)` or the log density of the new data points `(Xnew, Ynew)`.
#
# GPflow models have several prediction methods:

# %% [markdown]
#  - `m.predict_f` returns the mean and marginal variance of $f$ at the points `Xnew`.
#
#  - `m.predict_f` with argument `full_cov=True` returns the mean and the full covariance matrix of $f$ at the points `Xnew`.
#
#  - `m.predict_f_samples` returns samples of the latent function.
#
#  - `m.predict_y` returns the mean and variance of a new data point (that is, it includes the noise variance).
#
#  - `m.predict_log_density` returns the log density of the observations `Ynew` at `Xnew`.
#
# We use `predict_f` and `predict_f_samples` to plot 95% confidence intervals and samples from the posterior distribution.

# %%
## generate test points for prediction
xx = np.linspace(-0.1, 1.1, 100).reshape(100, 1)  # test points must be of shape (N, D)

## predict mean and variance of latent GP at test points
mean, var = m.predict_f(xx)

## generate 10 samples from posterior
tf.random.set_seed(1)  # for reproducibility
samples = m.predict_f_samples(xx, 10)  # shape (10, 100, 1)

## plot
plt.figure(figsize=(12, 6))
plt.plot(X, Y, "kx", mew=2)
plt.plot(xx, mean, "C0", lw=2)
plt.fill_between(
    xx[:, 0],
    mean[:, 0] - 1.96 * np.sqrt(var[:, 0]),
    mean[:, 0] + 1.96 * np.sqrt(var[:, 0]),
    color="C0",
    alpha=0.2,
)

plt.plot(xx, samples[:, :, 0].numpy().T, "C0", linewidth=0.5)
<<<<<<< HEAD
plt.xlim(-0.1, 1.1)
=======
_ = plt.xlim(-0.1, 1.1)
>>>>>>> 310dfefc


# %% [markdown]
# ## GP regression in higher dimensions
#
# Very little changes when the input space has more than one dimension. By default, the `lengthscales` is an isotropic (scalar) parameter. It is generally recommended that you allow to tune a different lengthscale for each dimension (Automatic Relevance Determination, ARD): simply initialize `lengthscales` with an array of length $D$ corresponding to the input dimension of `X`.  See [Manipulating kernels](../advanced/kernels.ipynb) for further information.


# %% [markdown]
# ## Further reading
#
#   - [Stochastic Variational Inference for scalability with SVGP](../advanced/gps_for_big_data.ipynb) for cases where there are a large number of observations.
#   - [Ordinal regression](../advanced/ordinal_regression.ipynb) if the data is ordinal.
#   - [Multi-output models and coregionalisation](../advanced/coregionalisation.ipynb) if `Y` is multidimensional.<|MERGE_RESOLUTION|>--- conflicted
+++ resolved
@@ -49,11 +49,7 @@
 X = data[:, 0].reshape(-1, 1)
 Y = data[:, 1].reshape(-1, 1)
 
-<<<<<<< HEAD
-plt.plot(X, Y, "kx", mew=2)
-=======
 _ = plt.plot(X, Y, "kx", mew=2)
->>>>>>> 310dfefc
 
 # %% [markdown]
 # We will consider the following probabilistic model:
@@ -128,15 +124,7 @@
 # `m.trainable_variables`, and the number of iterations.
 
 # %%
-<<<<<<< HEAD
 opt_logs = opt.minimize(m.training_loss, m.trainable_variables, options=dict(maxiter=100))
-=======
-def objective_closure():
-    return -m.log_marginal_likelihood()
-
-
-opt_logs = opt.minimize(objective_closure, m.trainable_variables, options=dict(maxiter=100))
->>>>>>> 310dfefc
 print_summary(m)
 
 # %% [markdown]
@@ -187,11 +175,7 @@
 )
 
 plt.plot(xx, samples[:, :, 0].numpy().T, "C0", linewidth=0.5)
-<<<<<<< HEAD
-plt.xlim(-0.1, 1.1)
-=======
 _ = plt.xlim(-0.1, 1.1)
->>>>>>> 310dfefc
 
 
 # %% [markdown]
