# ---
# jupyter:
#   jupytext:
#     formats: ipynb,.pct.py:percent
#     text_representation:
#       extension: .py
#       format_name: percent
#       format_version: '1.3'
#       jupytext_version: 1.3.3
#   kernelspec:
#     display_name: Python 3
#     language: python
#     name: python3
# ---

# %% [markdown]
# # Bayesian Gaussian process latent variable model (Bayesian GPLVM)
# This notebook shows how to use the Bayesian GPLVM model. This is an unsupervised learning method usually used for dimensionality reduction. For an in-depth overview of GPLVMs,see **[1, 2]**.

# %%
import gpflow
import numpy as np

import matplotlib.pyplot as plt
import tensorflow as tf

import gpflow
from gpflow.utilities import ops, print_summary
from gpflow.config import set_default_float, default_float, set_default_summary_fmt
from gpflow.ci_utils import ci_niter

set_default_float(np.float64)
set_default_summary_fmt("notebook")

# %matplotlib inline

# %% [markdown]
# ## Data
# We are using the "three phase oil flow" dataset used initially for demonstrating the Generative Topographic mapping from **[3]**.

# %%
data = np.load("./data/three_phase_oil_flow.npz")

# %% [markdown]
# Following the GPflow notation we assume this dataset has a shape of `[num_data, output_dim]`

# %%
Y = tf.convert_to_tensor(data["Y"], dtype=default_float())

# %% [markdown]
# Integer in $[0, 2]$ indicating to which class the data point belongs (shape `[num_data,]`). Not used for model fitting, only for plotting afterwards.

# %%
labels = tf.convert_to_tensor(data["labels"])

# %%
print("Number of points: {} and Number of dimensions: {}".format(Y.shape[0], Y.shape[1]))

# %% [markdown]
# ## Model construction
#
# We start by initializing the required variables:

# %%
latent_dim = 2  # number of latent dimensions
num_inducing = 20  # number of inducing pts
num_data = Y.shape[0]  # number of data points

# %% [markdown]
# Initialize via PCA:

# %%
X_mean_init = ops.pca_reduce(Y, latent_dim)
X_var_init = tf.ones((num_data, latent_dim), dtype=default_float())

# %% [markdown]
# Pick inducing inputs randomly from dataset initialization:

# %%
np.random.seed(1)  # for reproducibility
inducing_variable = tf.convert_to_tensor(
    np.random.permutation(X_mean_init.numpy())[:num_inducing], dtype=default_float()
)

# %% [markdown]
# We construct a Squared Exponential (SE) kernel operating on the two-dimensional latent space.
# The `ARD` parameter stands for Automatic Relevance Determination, which in practice means that
# we learn a different lengthscale for each of the input dimensions. See [Manipulating kernels](../advanced/kernels.ipynb) for more information.

# %%
lengthscales = tf.convert_to_tensor([1.0] * latent_dim, dtype=default_float())
kernel = gpflow.kernels.RBF(lengthscales=lengthscales)

# %% [markdown]
# We have all the necessary ingredients to construct the model. GPflow contains an implementation of the Bayesian GPLVM:

# %%
gplvm = gpflow.models.BayesianGPLVM(
    Y,
    X_data_mean=X_mean_init,
    X_data_var=X_var_init,
    kernel=kernel,
    inducing_variable=inducing_variable,
)
# Instead of passing an inducing_variable directly, we can also set the num_inducing_variables argument to an integer, which will randomly pick from the data.

# %% [markdown]
# We change the default likelihood variance, which is 1, to 0.01.

# %%
gplvm.likelihood.variance.assign(0.01)

# %% [markdown]
# Next we optimize the created model. Given that this model has a deterministic evidence lower bound (ELBO), we can use SciPy's L-BFGS-B optimizer.

# %%
opt = gpflow.optimizers.Scipy()
maxiter = ci_niter(1000)
<<<<<<< HEAD
_ = opt.minimize(
    gplvm.training_loss,
=======


@tf.function
def optimization_step():
    return -gplvm.log_marginal_likelihood()


_ = opt.minimize(
    optimization_step,
>>>>>>> 310dfefc
    method="bfgs",
    variables=gplvm.trainable_variables,
    options=dict(maxiter=maxiter),
)

# %% [markdown]
# ## Model analysis
# GPflow allows you to inspect the learned model hyperparameters.

# %%
print_summary(gplvm)

# %% [markdown]
# ## Plotting vs. Principle Component Analysis (PCA)
# The reduction of the dimensionality of the dataset to two dimensions allows us to visualize the learned manifold.
# We compare the Bayesian GPLVM's latent space to the deterministic PCA's one.

# %%
X_pca = ops.pca_reduce(Y, latent_dim).numpy()
gplvm_X_mean = gplvm.X_data_mean.numpy()

f, ax = plt.subplots(1, 2, figsize=(10, 6))

for i in np.unique(labels):
    ax[0].scatter(X_pca[labels == i, 0], X_pca[labels == i, 1], label=i)
    ax[1].scatter(gplvm_X_mean[labels == i, 0], gplvm_X_mean[labels == i, 1], label=i)
    ax[0].set_title("PCA")
    ax[1].set_title("Bayesian GPLVM")

# %%

# %% [markdown]
# ## References
# \[1\] Lawrence, Neil D. 'Gaussian process latent variable models for visualization of high dimensional data'. *Advances in Neural Information Processing Systems*. 2004.
#
# \[2\] Titsias, Michalis, and Neil D. Lawrence. 'Bayesian Gaussian process latent variable model'. *Proceedings of the Thirteenth International Conference on Artificial Intelligence and Statistics*. 2010.
#
# \[3\] Bishop, Christopher M., and Gwilym D. James. 'Analysis of multiphase flows using dual-energy gamma densitometry and neural networks'. *Nuclear Instruments and Methods in Physics Research Section A: Accelerators, Spectrometers, Detectors and Associated Equipment* 327.2-3 (1993): 580-593.<|MERGE_RESOLUTION|>--- conflicted
+++ resolved
@@ -111,26 +111,14 @@
 gplvm.likelihood.variance.assign(0.01)
 
 # %% [markdown]
-# Next we optimize the created model. Given that this model has a deterministic evidence lower bound (ELBO), we can use SciPy's L-BFGS-B optimizer.
+# Next we optimize the created model. Given that this model has a deterministic evidence lower bound (ELBO), we can use SciPy's BFGS optimizer.
 
 # %%
 opt = gpflow.optimizers.Scipy()
 maxiter = ci_niter(1000)
-<<<<<<< HEAD
 _ = opt.minimize(
     gplvm.training_loss,
-=======
-
-
-@tf.function
-def optimization_step():
-    return -gplvm.log_marginal_likelihood()
-
-
-_ = opt.minimize(
-    optimization_step,
->>>>>>> 310dfefc
-    method="bfgs",
+    method="BFGS",
     variables=gplvm.trainable_variables,
     options=dict(maxiter=maxiter),
 )
