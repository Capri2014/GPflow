# ---
# jupyter:
#   jupytext:
#     formats: ipynb,.pct.py:percent
#     text_representation:
#       extension: .py
#       format_name: percent
#       format_version: '1.3'
#       jupytext_version: 1.3.3
#   kernelspec:
#     display_name: Python 3
#     language: python
#     name: python3
# ---

# %% [markdown]
# # Discussion of the GP marginal likelihood upper bound
#
# See the [`gp_upper` repository](https://github.com/markvdw/gp_upper) by Mark van der Wilk for code to tighten the upper bound through optimization, and a more comprehensive discussion.

# %%
import matplotlib

# %matplotlib inline
matplotlib.rcParams["figure.figsize"] = (12, 6)
plt = matplotlib.pyplot

import numpy as np
import tensorflow as tf

import gpflow
from gpflow import set_trainable
from gpflow.utilities import print_summary
from gpflow.ci_utils import ci_niter

import logging

logging.disable(logging.WARNING)

np.random.seed(1)

from FITCvsVFE import getTrainingTestData

# %%
X, Y, Xt, Yt = getTrainingTestData()


# %%
def plot_model(m, name=""):
    pX = np.linspace(-3, 9, 100)[:, None]
    pY, pYv = m.predict_y(pX)
    plt.plot(X, Y, "x")
    plt.plot(pX, pY)
    if not isinstance(m, gpflow.models.GPR):
        Z = m.inducing_variable.Z.numpy()
        plt.plot(Z, np.zeros_like(Z), "o")
    two_sigma = (2.0 * pYv ** 0.5)[:, 0]
    plt.fill_between(pX[:, 0], pY[:, 0] - two_sigma, pY[:, 0] + two_sigma, alpha=0.15)
    lml = m.maximum_likelihood_objective().numpy()
    plt.title("%s (lml = %f)" % (name, lml))
    return lml


# %% [markdown]
# ## Full model

# %%
f = gpflow.models.GPR((X, Y), gpflow.kernels.SquaredExponential())
<<<<<<< HEAD
gpflow.optimizers.Scipy().minimize(
    f.training_loss, f.trainable_variables, options=dict(maxiter=ci_niter(1000))
=======
objective = tf.function(lambda: -f.log_marginal_likelihood())
gpflow.optimizers.Scipy().minimize(
    objective, f.trainable_variables, options=dict(maxiter=ci_niter(1000))
>>>>>>> 310dfefc
)
full_lml = plot_model(f)

# %% [markdown]
# ## Upper bounds for sparse variational models
# As a first investigation, we compute the upper bound for models trained using the sparse variational GP approximation.

# %%
Ms = np.arange(4, ci_niter(20, test_n=6), 1)
vfe_lml = []
vupper_lml = []
vfe_hyps = []
for M in Ms:
    Zinit = X[:M, :].copy()
    vfe = gpflow.models.SGPR((X, Y), gpflow.kernels.SquaredExponential(), inducing_variable=Zinit)
<<<<<<< HEAD
    gpflow.optimizers.Scipy().minimize(
        vfe.training_loss, vfe.trainable_variables, options=dict(disp=False, maxiter=ci_niter(1000))
=======
    objective = tf.function(lambda: -vfe.log_marginal_likelihood())
    gpflow.optimizers.Scipy().minimize(
        objective, vfe.trainable_variables, options=dict(disp=False, maxiter=ci_niter(1000))
>>>>>>> 310dfefc
    )

    vfe_lml.append(vfe.elbo().numpy())
    vupper_lml.append(vfe.upper_bound().numpy())
    vfe_hyps.append([(p.name, p.numpy()) for p in vfe.trainable_parameters])
    print("%i" % M, end=" ")

# %%
plt.title("LML bounds for models trained with SGPR")
plt.plot(Ms, vfe_lml, label="lower")
plt.plot(Ms, vupper_lml, label="upper")
plt.axhline(full_lml, label="full", alpha=0.3)
plt.xlabel("Number of inducing points")
plt.ylabel("LML estimate")
<<<<<<< HEAD
plt.legend()
=======
_ = plt.legend()
>>>>>>> 310dfefc

# %% [markdown]
# We see that the lower bound increases as more inducing points are added. Note that the upper bound does _not_ monotonically decrease! This is because as we train the sparse model, we also get better estimates of the hyperparameters. The upper bound will be different for this different setting of the hyperparameters, and is sometimes looser. The upper bound also converges to the true lml slower than the lower bound.

# %% [markdown]
# ### Upper bounds for fixed hyperparameters
# Here, we train sparse models with the hyperparameters fixed to the optimal value found previously.

# %%
fMs = np.arange(3, ci_niter(20, test_n=5), 1)
fvfe_lml = []  # Fixed vfe lml
fvupper_lml = []  # Fixed upper lml

init_params = gpflow.utilities.parameter_dict(vfe)

# cannot copy this due to shape mismatch with different numbers of inducing points between models:
del init_params[".inducing_variable.Z"]

for M in fMs:
    Zinit = vfe.inducing_variable.Z.numpy()[:M, :]
    Zinit = np.vstack((Zinit, X[np.random.permutation(len(X))[: (M - len(Zinit))], :].copy()))

    vfe = gpflow.models.SGPR((X, Y), gpflow.kernels.SquaredExponential(), inducing_variable=Zinit)

    # copy hyperparameters (omitting inducing_variable.Z) from optimized model:
    gpflow.utilities.multiple_assign(vfe, init_params)

    set_trainable(vfe.kernel, False)
    set_trainable(vfe.likelihood, False)

<<<<<<< HEAD
    gpflow.optimizers.Scipy().minimize(
        vfe.training_loss, vfe.trainable_variables, options=dict(disp=False, maxiter=ci_niter(1000))
=======
    objective = tf.function(lambda: -vfe.log_marginal_likelihood())
    gpflow.optimizers.Scipy().minimize(
        objective, vfe.trainable_variables, options=dict(disp=False, maxiter=ci_niter(1000))
>>>>>>> 310dfefc
    )

    fvfe_lml.append(vfe.elbo().numpy())
    fvupper_lml.append(vfe.upper_bound().numpy())
    print("%i" % M, end=" ")

# %%
plt.plot(fMs, fvfe_lml, label="lower")
plt.plot(fMs, fvupper_lml, label="upper")
plt.axhline(full_lml, label="full", alpha=0.3)
plt.xlabel("Number of inducing points")
plt.ylabel("LML estimate")
<<<<<<< HEAD
plt.legend()
=======
_ = plt.legend()
>>>>>>> 310dfefc

# %%
assert np.all(np.array(fvupper_lml) - np.array(fvfe_lml) > 0.0)

# %% [markdown]
# Now, as the hyperparameters are fixed, the bound _does_ monotonically decrease. We chose the optimal hyperparameters here, but the picture should be the same for any hyperparameter setting. This shows that we increasingly get a better estimate of the marginal likelihood as we add more inducing points.

# %% [markdown]
# ### A tight estimate bound does not imply a converged model

# %%
single_inducing_point = X[:1, :].copy()
vfe = gpflow.models.SGPR(
    (X, Y), gpflow.kernels.SquaredExponential(), inducing_variable=single_inducing_point
)
<<<<<<< HEAD
gpflow.optimizers.Scipy().minimize(
    vfe.training_loss, vfe.trainable_variables, options=dict(maxiter=ci_niter(1000)), jit=False
=======
objective = tf.function(lambda: -vfe.log_marginal_likelihood())
gpflow.optimizers.Scipy().minimize(
    objective, vfe.trainable_variables, options=dict(maxiter=ci_niter(1000)), jit=False
>>>>>>> 310dfefc
)
# Note that we need to set jit=False here due to a discrepancy in tf.function jitting
# see https://github.com/GPflow/GPflow/issues/1260

print("Lower bound: %f" % vfe.elbo().numpy())
print("Upper bound: %f" % vfe.upper_bound().numpy())

# %% [markdown]
# In this case we show that for the hyperparameter setting, the bound is very tight. However, this does _not_ imply that we have enough inducing points, but simply that we have correctly identified the marginal likelihood for this particular hyperparameter setting. In this specific case, where we used a single inducing point, the model collapses to not using the GP at all (lengthscale is really long to model only the mean). The rest of the variance is explained by noise. This GP can be perfectly approximated with a single inducing point.

# %%
plot_model(vfe)

# %%
print_summary(vfe, fmt="notebook")

# %% [markdown]
# This can be diagnosed by showing that there are other hyperparameter settings with higher upper bounds. This indicates that there might be better hyperparameter settings, but we cannot identify them due to the lack of inducing points. An example of this can be seen in the previous section.

# %%<|MERGE_RESOLUTION|>--- conflicted
+++ resolved
@@ -66,14 +66,8 @@
 
 # %%
 f = gpflow.models.GPR((X, Y), gpflow.kernels.SquaredExponential())
-<<<<<<< HEAD
 gpflow.optimizers.Scipy().minimize(
     f.training_loss, f.trainable_variables, options=dict(maxiter=ci_niter(1000))
-=======
-objective = tf.function(lambda: -f.log_marginal_likelihood())
-gpflow.optimizers.Scipy().minimize(
-    objective, f.trainable_variables, options=dict(maxiter=ci_niter(1000))
->>>>>>> 310dfefc
 )
 full_lml = plot_model(f)
 
@@ -89,14 +83,8 @@
 for M in Ms:
     Zinit = X[:M, :].copy()
     vfe = gpflow.models.SGPR((X, Y), gpflow.kernels.SquaredExponential(), inducing_variable=Zinit)
-<<<<<<< HEAD
     gpflow.optimizers.Scipy().minimize(
-        vfe.training_loss, vfe.trainable_variables, options=dict(disp=False, maxiter=ci_niter(1000))
-=======
-    objective = tf.function(lambda: -vfe.log_marginal_likelihood())
-    gpflow.optimizers.Scipy().minimize(
-        objective, vfe.trainable_variables, options=dict(disp=False, maxiter=ci_niter(1000))
->>>>>>> 310dfefc
+        vfe.training_loss, vfe.trainable_variables, options=dict(disp=False, maxiter=ci_niter(1000), jit=True)
     )
 
     vfe_lml.append(vfe.elbo().numpy())
@@ -111,11 +99,7 @@
 plt.axhline(full_lml, label="full", alpha=0.3)
 plt.xlabel("Number of inducing points")
 plt.ylabel("LML estimate")
-<<<<<<< HEAD
-plt.legend()
-=======
 _ = plt.legend()
->>>>>>> 310dfefc
 
 # %% [markdown]
 # We see that the lower bound increases as more inducing points are added. Note that the upper bound does _not_ monotonically decrease! This is because as we train the sparse model, we also get better estimates of the hyperparameters. The upper bound will be different for this different setting of the hyperparameters, and is sometimes looser. The upper bound also converges to the true lml slower than the lower bound.
@@ -146,15 +130,8 @@
     set_trainable(vfe.kernel, False)
     set_trainable(vfe.likelihood, False)
 
-<<<<<<< HEAD
     gpflow.optimizers.Scipy().minimize(
-        vfe.training_loss, vfe.trainable_variables, options=dict(disp=False, maxiter=ci_niter(1000))
-=======
-    objective = tf.function(lambda: -vfe.log_marginal_likelihood())
-    gpflow.optimizers.Scipy().minimize(
-        objective, vfe.trainable_variables, options=dict(disp=False, maxiter=ci_niter(1000))
->>>>>>> 310dfefc
-    )
+        vfe.training_loss, vfe.trainable_variables, options=dict(disp=False, maxiter=ci_niter(1000), jit=True)
 
     fvfe_lml.append(vfe.elbo().numpy())
     fvupper_lml.append(vfe.upper_bound().numpy())
@@ -166,11 +143,7 @@
 plt.axhline(full_lml, label="full", alpha=0.3)
 plt.xlabel("Number of inducing points")
 plt.ylabel("LML estimate")
-<<<<<<< HEAD
-plt.legend()
-=======
 _ = plt.legend()
->>>>>>> 310dfefc
 
 # %%
 assert np.all(np.array(fvupper_lml) - np.array(fvfe_lml) > 0.0)
@@ -186,14 +159,9 @@
 vfe = gpflow.models.SGPR(
     (X, Y), gpflow.kernels.SquaredExponential(), inducing_variable=single_inducing_point
 )
-<<<<<<< HEAD
-gpflow.optimizers.Scipy().minimize(
-    vfe.training_loss, vfe.trainable_variables, options=dict(maxiter=ci_niter(1000)), jit=False
-=======
-objective = tf.function(lambda: -vfe.log_marginal_likelihood())
+objective = tf.function(vfe.training_loss)
 gpflow.optimizers.Scipy().minimize(
     objective, vfe.trainable_variables, options=dict(maxiter=ci_niter(1000)), jit=False
->>>>>>> 310dfefc
 )
 # Note that we need to set jit=False here due to a discrepancy in tf.function jitting
 # see https://github.com/GPflow/GPflow/issues/1260
