{
 "cells": [
  {
   "cell_type": "markdown",
   "metadata": {},
   "source": [
    "# Settings\n",
    "GPflow has a config file, `gpflowrc` which allows the user to change the default behavious in GPflow. GPflow searches for the file in the following order:\n",
    "1. In the working directory\n",
    "2. In the user's home directory\n",
    "3. In the GPflow directory (revert to default)\n",
    "\n",
    "You can also make `gpflowrc` a hidden file, if you don't want it clutting your home directory, by renaming as `.gpflowrc`. "
   ]
  },
  {
   "cell_type": "markdown",
   "metadata": {},
   "source": [
    "By default, the configuration looks like this:\n",
    "```\n",
    "[verbosity]\n",
    "tf_compile_verb = False\n",
    "hmc_verb = True\n",
    "optimisation_verb = False\n",
    "\n",
    "[dtypes]\n",
    "float_type = float64\n",
    "int_type = int32\n",
    "\n",
    "[numerics]\n",
    "jitter_level = 1e-6\n",
    "\n",
    "[profiling]\n",
    "dump_timeline = False\n",
    "dump_tensorboard = False\n",
    "\n",
    "[session]\n",
    "intra_op_parallelism_threads = 0\n",
    "inter_op_parallelism_threads = 0\n",
    "```"
   ]
  },
  {
   "cell_type": "markdown",
   "metadata": {},
   "source": [
    "## Accessing settings\n",
    "You can access the settings as `gpflow.settings`, and the different options are nested under the headings in the file. For example, to see how much jitter is added before attempting Cholesky decomposition:"
   ]
  },
  {
   "cell_type": "code",
   "execution_count": 4,
   "metadata": {
    "collapsed": false
   },
   "outputs": [
    {
     "name": "stdout",
     "output_type": "stream",
     "text": [
      "1e-06\n"
     ]
    }
   ],
   "source": [
    "import gpflow\n",
    "print(gpflow.settings.numerics.jitter_level)"
   ]
  },
  {
   "cell_type": "markdown",
   "metadata": {},
   "source": [
    "## Modifying settings\n",
    "Settings can be modified for an entire session, or for a limited set of statements, using a Python context manager. It is recommeded to use the context manager, as this prevents the change of state unintentionally spilling into other parts of the program."
   ]
  },
  {
   "cell_type": "markdown",
   "metadata": {},
   "source": [
    "### Example\n",
    "By default, verbose compiling is switched off:"
   ]
  },
  {
   "cell_type": "code",
   "execution_count": 5,
   "metadata": {
    "collapsed": false
   },
   "outputs": [],
   "source": [
    "import numpy as np\n",
    "import numpy.random as rnd\n",
    "X = rnd.randn(100, 1)\n",
    "Y = np.sin(X) + np.sin(1.5*X) + 0.3 * rnd.randn(*X.shape)\n",
    "\n",
    "m = gpflow.sgpr.SGPR(X, Y, gpflow.kernels.RBF(1), Z=X.copy())\n",
    "m.optimize();"
   ]
  },
  {
   "cell_type": "markdown",
   "metadata": {},
   "source": [
    "This can be switched on. First make a copy of the current settings using `get_settings()`, then modify and set using the context manager `temp_settings`. Finally, we see the compilation message showing up."
   ]
  },
  {
   "cell_type": "code",
   "execution_count": 6,
   "metadata": {
    "collapsed": false
   },
   "outputs": [
    {
     "name": "stdout",
     "output_type": "stream",
     "text": [
      "compiling tensorflow function...\n",
      "done\n"
     ]
    }
   ],
   "source": [
    "custom_config = gpflow.settings.get_settings()\n",
    "custom_config.verbosity.tf_compile_verb = True\n",
    "with gpflow.settings.temp_settings(custom_config):\n",
    "    m = gpflow.sgpr.SGPR(X, Y, gpflow.kernels.RBF(1), Z=X.copy())\n",
    "    m.optimize()"
   ]
  },
  {
   "cell_type": "markdown",
   "metadata": {},
   "source": [
    "## Change TensorFlow session settings\n",
    "GPflow may create multiple tensorflow sessions for a single model; for example a separate session is created for each autoflow method. To control the session parameters change the [session] section of the settings. This section may contain any valid [TensorFlow ConfigProto](https://www.tensorflow.org/api_docs/python/tf/ConfigProto) setting. \n",
    "\n",
    "For instance to ensure all tensorflow graphs are run serially set\n",
    "```\n",
    "[session]\n",
    "intra_op_parallelism_threads = 1\n",
    "inter_op_parallelism_threads = 1\n",
    "```\n",
    "As per the TensorFlow documentation, a setting of 0 means the system picks an appropriate number of cores to use.\n",
    "\n",
    "\n",
    "\n"
   ]
  },
  {
   "cell_type": "markdown",
   "metadata": {},
   "source": [
    "## Notes\n",
    "It's important to note that for some cases, a re-compilation of the model is necessary. For example, if we change the jitter level and optimise, the hyperparameters won't change unless we explicitly recompile the model. Additionally, state defined inside the context manager will be carried over to outside the context manager, until the next recompile.\n",
    "\n",
    "Essentially, to be safe, **if a model is to be used inside a context manager, everything should be done within the context manager**.\n",
    "\n",
    "### Example\n",
    "We first look at the kernel hyperparameters from the previous optimisation. Those inside the context manager will be the same, despite the drastically increased jitter."
   ]
  },
  {
   "cell_type": "code",
   "execution_count": 7,
   "metadata": {
    "collapsed": false
   },
   "outputs": [
    {
     "data": {
      "text/plain": [
       "array([ 1.26576783])"
      ]
     },
     "execution_count": 7,
     "metadata": {},
     "output_type": "execute_result"
    }
   ],
   "source": [
    "m.kern.lengthscales.value"
   ]
  },
  {
   "cell_type": "code",
   "execution_count": 8,
   "metadata": {
    "collapsed": false
   },
   "outputs": [
    {
     "name": "stdout",
     "output_type": "stream",
     "text": [
      "[ 1.2657947]\n"
     ]
    }
   ],
   "source": [
    "custom_config.numerics.jitter_level = 10e-0\n",
    "with gpflow.settings.temp_settings(custom_config):\n",
    "    m.optimize()\n",
    "    print(m.kern.lengthscales.value)"
   ]
  },
  {
   "cell_type": "markdown",
   "metadata": {},
   "source": [
    "When the model is re-compiled, the modified jitter is taken into account in the TensorFlow graph, and the resulting hyperparameters are very different."
   ]
  },
  {
   "cell_type": "code",
   "execution_count": 9,
   "metadata": {
    "collapsed": false
   },
   "outputs": [
    {
     "name": "stdout",
     "output_type": "stream",
     "text": [
      "compiling tensorflow function...\n",
      "done\n",
      "[ 0.99742378]\n"
     ]
    }
   ],
   "source": [
<<<<<<< HEAD
    "with GPflow.settings.temp_settings(custom_config):\n",
    "    m.compile()\n",
=======
    "with gpflow.settings.temp_settings(custom_config):\n",
    "    m._compile()\n",
>>>>>>> 91aa5884
    "    m.optimize()\n",
    "    print(m.kern.lengthscales.value)"
   ]
  },
  {
   "cell_type": "code",
   "execution_count": null,
   "metadata": {
    "collapsed": true
   },
   "outputs": [],
   "source": []
  }
 ],
 "metadata": {
  "anaconda-cloud": {},
  "kernelspec": {
   "display_name": "Python [default]",
   "language": "python",
   "name": "python3"
  },
  "language_info": {
   "codemirror_mode": {
    "name": "ipython",
    "version": 3
   },
   "file_extension": ".py",
   "mimetype": "text/x-python",
   "name": "python",
   "nbconvert_exporter": "python",
   "pygments_lexer": "ipython3",
   "version": "3.5.2"
  }
 },
 "nbformat": 4,
 "nbformat_minor": 0
}<|MERGE_RESOLUTION|>--- conflicted
+++ resolved
@@ -65,7 +65,7 @@
     }
    ],
    "source": [
-    "import gpflow\n",
+    "import GPflow\n",
     "print(gpflow.settings.numerics.jitter_level)"
    ]
   },
@@ -234,13 +234,8 @@
     }
    ],
    "source": [
-<<<<<<< HEAD
-    "with GPflow.settings.temp_settings(custom_config):\n",
+    "with gpflow.settings.temp_settings(custom_config):\n",
     "    m.compile()\n",
-=======
-    "with gpflow.settings.temp_settings(custom_config):\n",
-    "    m._compile()\n",
->>>>>>> 91aa5884
     "    m.optimize()\n",
     "    print(m.kern.lengthscales.value)"
    ]
