--- conflicted
+++ resolved
@@ -61,11 +61,7 @@
 plt.plot(X, Y, "x", alpha=0.2)
 Xt = np.linspace(-1.1, 1.1, 1000)[:, None]
 Yt = func(Xt)
-<<<<<<< HEAD
-plt.plot(Xt, Yt, c="k")
-=======
 _ = plt.plot(Xt, Yt, c="k")
->>>>>>> 310dfefc
 
 # %% [markdown]
 # ## Building the model
@@ -116,11 +112,7 @@
 # The minibatch estimate should be an unbiased estimator of the `ground_truth`. Here we show a histogram of the value from different evaluations, together with its mean and the ground truth. The small difference between the mean of the minibatch estimations and the ground truth shows that the minibatch estimator is working as expected.
 
 # %%
-<<<<<<< HEAD
 evals = [elbo(minibatch).numpy() for minibatch in itertools.islice(train_it, 100)]
-=======
-evals = [log_likelihood(minibatch).numpy() for minibatch in itertools.islice(train_it, 100)]
->>>>>>> 310dfefc
 
 # %%
 plt.hist(evals, label="Minibatch estimations")
@@ -143,11 +135,7 @@
     batchsize = int(N * mbp)
     train_it = iter(train_dataset.batch(batchsize))
     start_time = time.time()
-<<<<<<< HEAD
     objs.append([elbo(minibatch) for minibatch in itertools.islice(train_it, 20)])
-=======
-    objs.append([log_likelihood(minibatch) for minibatch in itertools.islice(train_it, 20)])
->>>>>>> 310dfefc
     times.append(time.time() - start_time)
 
 # %%
@@ -238,11 +226,7 @@
 logf = run_adam(m, maxiter)
 plt.plot(np.arange(maxiter)[::10], logf)
 plt.xlabel("iteration")
-<<<<<<< HEAD
-plt.ylabel("ELBO")
-=======
 _ = plt.ylabel("ELBO")
->>>>>>> 310dfefc
 
 # %% [markdown]
 # Finally, we plot the model's predictions.
