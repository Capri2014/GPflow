# ---
# jupyter:
#   jupytext:
#     formats: ipynb,.pct.py:percent
#     text_representation:
#       extension: .py
#       format_name: percent
#       format_version: '1.3'
#       jupytext_version: 1.3.3
#   kernelspec:
#     display_name: Python 3
#     language: python
#     name: python3
# ---

# %% [markdown]
# # Gaussian process regression with varying output noise

# %% [markdown]
# This notebook shows how to construct a Gaussian process model where different noise is assumed for different data points. The model is:
#
# $$f(\cdot) \sim \mathcal{GP}\big(0, k(\cdot, \cdot)\big)$$
# $$y_i | f, x_i \sim \mathcal N\big(y_i; f(x_i), \sigma^2_i\big)$$
#
# We'll demonstrate two methods. In the first demonstration, we'll assume that the noise variance is known for every data point. We'll incorporate the known noise variances $\sigma^2_i$ into the data matrix $\mathbf Y$, make a likelihood that can deal with this structure, and implement inference using variational GPs with natural gradients.
#
# In the second demonstration, we'll assume that the noise variance is not known, but we'd like to estimate it for different groups of data. We'll show how to construct an appropriate likelihood for this task and set up inference similarly to the first demonstration, with optimization over the noise variances.
#

# %%
import numpy as np
import tensorflow as tf
import gpflow
from gpflow.ci_utils import ci_niter
from gpflow.optimizers import NaturalGradient
from gpflow import set_trainable
import matplotlib
import matplotlib.pyplot as plt

# %matplotlib inline

# %% [markdown]
# ## Demo 1: known noise variances
# ### Generate synthetic data
# We create a utility function to generate synthetic data, including noise that varies amongst the data:

# %%
np.random.seed(1)  # for reproducibility


def generate_data(N=80):
    X = np.random.rand(N)[:, None] * 10 - 5  # Inputs, shape N x 1
    F = 2.5 * np.sin(6 * X) + np.cos(3 * X)  # Mean function values
    NoiseVar = 2 * np.exp(-((X - 2) ** 2) / 4) + 0.3  # Noise variances
    Y = F + np.random.randn(N, 1) * np.sqrt(NoiseVar)  # Noisy data
    return X, Y, NoiseVar


X, Y, NoiseVar = generate_data()

# %% [markdown]
# Here's a plot of the data, with error bars representing two standard deviations:

# %%
fig, ax = plt.subplots(1, 1, figsize=(12, 6))
_ = ax.errorbar(
    X.squeeze(),
    Y.squeeze(),
    yerr=2 * (np.sqrt(NoiseVar)).squeeze(),
    marker="x",
    lw=0,
    elinewidth=1.0,
    color="C1",
)

# %% [markdown]
# ### Make a Y matrix that includes the variances
# We need to tell the GP model what the variance is for each data point. To do this, we'll concatenate the observations with the variances into a single data matrix:

# %%
Y_data = np.hstack([Y, NoiseVar])


# %% [markdown]
# ### Make a new likelihood
#
# To cope with this data structure, we'll build a new likelihood. Note how the code extracts the observations `Y` and the variances `NoiseVar` from the data. For more information on creating new likelihoods, see [Likelihood design](../tailor/likelihood_design.ipynb). Here, we're implementing the `log_prob` function (which computes the log-probability of the data given the latent function) and `variational_expectations`, which computes the expected log-probability under a Gaussian distribution on the function, and is needed in the evaluation of the evidence lower bound (ELBO). Check out the docstring for the `Likelihood` object for more information on what these functions do.

# %%
class HeteroskedasticGaussian(gpflow.likelihoods.Likelihood):
    def __init__(self, **kwargs):
        # this likelihood expects a single latent function F, and two columns in the data matrix Y:
        super().__init__(latent_dim=1, observation_dim=2, **kwargs)

    def _log_prob(self, F, Y):
        # log_prob is used by the quadrature fallback of variational_expectations and predict_log_density.
        # Because variational_expectations is implemented analytically below, this is not actually needed,
        # but is included for pedagogical purposes.
        # Note that currently relying on the quadrature would fail due to https://github.com/GPflow/GPflow/issues/966
        Y, NoiseVar = Y[:, 0], Y[:, 1]
        return gpflow.logdensities.gaussian(Y, F, NoiseVar)

    def _variational_expectations(self, Fmu, Fvar, Y):
        Y, NoiseVar = Y[:, 0], Y[:, 1]
        return (
            -0.5 * np.log(2 * np.pi)
            - 0.5 * tf.math.log(NoiseVar)
            - 0.5 * (tf.math.square(Y - Fmu) + Fvar) / NoiseVar
        )

    # The following two methods are abstract in the base class.
    # They need to be implemented even if not used.

    def _predict_log_density(self, Fmu, Fvar, Y):
        raise NotImplementedError

<<<<<<< HEAD
    def variational_expectations(self, Fmu, Fvar, Y):
        Y, NoiseVar = Y[:, 0:1], Y[:, 1:2]
        return (
            -0.5 * np.log(2 * np.pi)
            - 0.5 * tf.math.log(NoiseVar)
            - 0.5 * (tf.math.square(Y - Fmu) + Fvar) / NoiseVar
        )
=======
    def _predict_mean_and_var(self, Fmu, Fvar):
        raise NotImplementedError
>>>>>>> 310dfefc


# %% [markdown]
# ### Put it together with Variational Gaussian Process (VGP)
# Here we'll build a variational GP model with the previous likelihood on the dataset that we generated. We'll use the natural gradient optimizer (see [Natural gradients](natural_gradients.ipynb) for more information).
#
# The variational GP object is capable of variational inference with any GPflow-derived likelihood. Usually, the inference is an inexact (but pretty good) approximation, but in the special case considered here, where the noise is Gaussian, it will achieve exact inference. Optimizing over the variational parameters is easy using the natural gradients method, which provably converges in a single step.
#
# Note: We mark the variational parameters as not trainable so that they are not included in the `model.trainable_variables` when we optimize using the Adam optimizer. We train the variational parameters separately using the natural gradient method.

# %%
# model construction
likelihood = HeteroskedasticGaussian()
kernel = gpflow.kernels.Matern52(lengthscales=0.5)
model = gpflow.models.VGP((X, Y_data), kernel=kernel, likelihood=likelihood, num_latent_gps=1)


# %% [markdown]
# Notice that we specify num_latent_gps=1, as the VGP model would normally infer this from the shape of Y_data, but we handle the second column manually in the HeteroskedasticGaussian likelihood.

# %%
<<<<<<< HEAD
=======
@tf.function
def objective_closure():
    return -model.log_marginal_likelihood()


>>>>>>> 310dfefc
natgrad = NaturalGradient(gamma=1.0)
adam = tf.optimizers.Adam()

set_trainable(model.q_mu, False)
set_trainable(model.q_sqrt, False)

for _ in range(ci_niter(1000)):
    natgrad.minimize(model.training_loss, [(model.q_mu, model.q_sqrt)])
    adam.minimize(model.training_loss, model.trainable_variables)

# %%
# let's do some plotting!
xx = np.linspace(-5, 5, 200)[:, None]

mu, var = model.predict_f(xx)

plt.figure(figsize=(12, 6))
plt.plot(xx, mu, "C0")
plt.plot(xx, mu + 2 * np.sqrt(var), "C0", lw=0.5)
plt.plot(xx, mu - 2 * np.sqrt(var), "C0", lw=0.5)

plt.errorbar(
    X.squeeze(),
    Y.squeeze(),
    yerr=2 * (np.sqrt(NoiseVar)).squeeze(),
    marker="x",
    lw=0,
    elinewidth=1.0,
    color="C1",
)
<<<<<<< HEAD
plt.xlim(-5, 5)
=======
_ = plt.xlim(-5, 5)
>>>>>>> 310dfefc

# %% [markdown]
# ### Questions for the reader
# 1) What is the difference in meaning between the orange vertical bars and the blue regions in the prediction?
#
# 2) Why did we not implement `conditional_mean` and `conditional_var` in the HeteroskedasticGaussian likelihood? What could be done here?
#
# 2) What are some better kernel settings for this dataset? How could they be estimated?

# %% [markdown]
# ## Demo 2: grouped noise variances
#
# In this demo, we won't assume that the noise variances are known, but we will assume that they're known in two groups. This example represents a case where we might know that an instrument has varying fidelity for different regions, but we do not know what those fidelities are.
#
# Of course it would be straightforward to add more groups, or even one group per data point. We'll stick with two for simplicity.

# %%
np.random.seed(1)  # for reproducibility and to make it independent from demo 1


# %% [markdown]
# ### Generate data

# %%
def generate_data(N=100):
    X = np.random.rand(N)[:, None] * 10 - 5  # Inputs, shape N x 1
    F = 2.5 * np.sin(6 * X) + np.cos(3 * X)  # Mean function values
    groups = np.where(X > 0, 0, 1)
    NoiseVar = np.array([0.02, 0.5])[groups]  # Different variances for the two groups
    Y = F + np.random.randn(N, 1) * np.sqrt(NoiseVar)  # Noisy data
    return X, Y, groups


X, Y, groups = generate_data()

# %%
# here's a plot of the raw data.
fig, ax = plt.subplots(1, 1, figsize=(12, 6))
_ = ax.plot(X, Y, "kx")

# %% [markdown]
# ### Data structure
#
# In this case, we need to let the model know which group each data point belongs to. We'll use a similar trick to the above, stacking the group identifier with the data:

# %%
Y_data = np.hstack([Y, groups])

# %% [markdown]
# ### Build a likelihood
#
# This time, we'll use a builtin likelihood, `SwitchedLikelihood`, which is a container for other likelihoods, and applies them to the first `Y_data` column depending on the index in the second. We're able to access and optimize the parameters of those likelihoods. Here, we'll (incorrectly) initialize the variances of our likelihoods to 1, to demonstrate how we can recover reasonable values for these through maximum-likelihood estimation.

# %%
likelihood = gpflow.likelihoods.SwitchedLikelihood(
    [gpflow.likelihoods.Gaussian(variance=1.0), gpflow.likelihoods.Gaussian(variance=1.0)]
)

# %%
# model construction (notice that num_latent_gps is 1)
kernel = gpflow.kernels.Matern52(lengthscales=0.5)
model = gpflow.models.VGP((X, Y_data), kernel=kernel, likelihood=likelihood, num_latent_gps=1)


# %%
<<<<<<< HEAD
=======
@tf.function
def objective_closure():
    return -model.log_marginal_likelihood()


>>>>>>> 310dfefc
for _ in range(ci_niter(1000)):
    natgrad.minimize(model.training_loss, [(model.q_mu, model.q_sqrt)])

# %% [markdown]
# We've now fitted the VGP model to the data, but without optimizing over the hyperparameters. Plotting the data, we see that the fit is not terrible, but hasn't made use of our knowledge of the varying noise.

# %%
# let's do some plotting!
xx = np.linspace(-5, 5, 200)[:, None]

mu, var = model.predict_f(xx)

fig, ax = plt.subplots(1, 1, figsize=(12, 6))
ax.plot(xx, mu, "C0")
ax.plot(xx, mu + 2 * np.sqrt(var), "C0", lw=0.5)
ax.plot(xx, mu - 2 * np.sqrt(var), "C0", lw=0.5)

ax.plot(X, Y, "C1x", mew=2)
<<<<<<< HEAD
ax.set_xlim(-5, 5)
=======
_ = ax.set_xlim(-5, 5)
>>>>>>> 310dfefc

# %% [markdown]
# ### Optimizing the noise variances
# Here we'll optimize over both the noise variance and the variational parameters, applying natural gradients interleaved with the Adam optimizer.
#
# As before, we mark the variational parameters as not trainable, in order to train them separately with the natural gradient method.

# %%
likelihood = gpflow.likelihoods.SwitchedLikelihood(
    [gpflow.likelihoods.Gaussian(variance=1.0), gpflow.likelihoods.Gaussian(variance=1.0)]
)
kernel = gpflow.kernels.Matern52(lengthscales=0.5)
model = gpflow.models.VGP((X, Y_data), kernel=kernel, likelihood=likelihood, num_latent_gps=1)

<<<<<<< HEAD
=======

@tf.function
def objective_closure():
    return -model.log_marginal_likelihood()


>>>>>>> 310dfefc
set_trainable(model.q_mu, False)
set_trainable(model.q_sqrt, False)

for _ in range(ci_niter(1000)):
    natgrad.minimize(model.training_loss, [(model.q_mu, model.q_sqrt)])
    adam.minimize(model.training_loss, model.trainable_variables)

# %% [markdown]
# ### Plotting the fitted model
#
# Now that the noise variances have been estimated, we can see the final model fit.
# The predictive variance is higher on the left side of the plot, where we know that the data have different variance.
# We'll plot the known underlying function in green to see how effectively we've recovered the ground truth.
# We can also print the model to examine the estimated noise variances:

# %%
# let's do some plotting!
xx = np.linspace(-5, 5, 200)[:, None]

mu, var = model.predict_f(xx)

fig, ax = plt.subplots(1, 1, figsize=(12, 6))
ax.plot(xx, mu, "C0")
ax.plot(xx, mu + 2 * np.sqrt(var), "C0", lw=0.5)
ax.plot(xx, mu - 2 * np.sqrt(var), "C0", lw=0.5)

ax.plot(X, Y, "C1x", mew=2)
ax.set_xlim(-5, 5)
<<<<<<< HEAD
ax.plot(xx, 2.5 * np.sin(6 * xx) + np.cos(3 * xx), "C2--")
=======
_ = ax.plot(xx, 2.5 * np.sin(6 * xx) + np.cos(3 * xx), "C2--")
>>>>>>> 310dfefc

# %%
from gpflow.utilities import print_summary

print_summary(model, fmt="notebook")<|MERGE_RESOLUTION|>--- conflicted
+++ resolved
@@ -114,18 +114,8 @@
     def _predict_log_density(self, Fmu, Fvar, Y):
         raise NotImplementedError
 
-<<<<<<< HEAD
-    def variational_expectations(self, Fmu, Fvar, Y):
-        Y, NoiseVar = Y[:, 0:1], Y[:, 1:2]
-        return (
-            -0.5 * np.log(2 * np.pi)
-            - 0.5 * tf.math.log(NoiseVar)
-            - 0.5 * (tf.math.square(Y - Fmu) + Fvar) / NoiseVar
-        )
-=======
     def _predict_mean_and_var(self, Fmu, Fvar):
         raise NotImplementedError
->>>>>>> 310dfefc
 
 
 # %% [markdown]
@@ -147,14 +137,6 @@
 # Notice that we specify num_latent_gps=1, as the VGP model would normally infer this from the shape of Y_data, but we handle the second column manually in the HeteroskedasticGaussian likelihood.
 
 # %%
-<<<<<<< HEAD
-=======
-@tf.function
-def objective_closure():
-    return -model.log_marginal_likelihood()
-
-
->>>>>>> 310dfefc
 natgrad = NaturalGradient(gamma=1.0)
 adam = tf.optimizers.Adam()
 
@@ -185,11 +167,7 @@
     elinewidth=1.0,
     color="C1",
 )
-<<<<<<< HEAD
-plt.xlim(-5, 5)
-=======
 _ = plt.xlim(-5, 5)
->>>>>>> 310dfefc
 
 # %% [markdown]
 # ### Questions for the reader
@@ -255,14 +233,6 @@
 
 
 # %%
-<<<<<<< HEAD
-=======
-@tf.function
-def objective_closure():
-    return -model.log_marginal_likelihood()
-
-
->>>>>>> 310dfefc
 for _ in range(ci_niter(1000)):
     natgrad.minimize(model.training_loss, [(model.q_mu, model.q_sqrt)])
 
@@ -281,11 +251,7 @@
 ax.plot(xx, mu - 2 * np.sqrt(var), "C0", lw=0.5)
 
 ax.plot(X, Y, "C1x", mew=2)
-<<<<<<< HEAD
-ax.set_xlim(-5, 5)
-=======
 _ = ax.set_xlim(-5, 5)
->>>>>>> 310dfefc
 
 # %% [markdown]
 # ### Optimizing the noise variances
@@ -300,15 +266,6 @@
 kernel = gpflow.kernels.Matern52(lengthscales=0.5)
 model = gpflow.models.VGP((X, Y_data), kernel=kernel, likelihood=likelihood, num_latent_gps=1)
 
-<<<<<<< HEAD
-=======
-
-@tf.function
-def objective_closure():
-    return -model.log_marginal_likelihood()
-
-
->>>>>>> 310dfefc
 set_trainable(model.q_mu, False)
 set_trainable(model.q_sqrt, False)
 
@@ -337,11 +294,7 @@
 
 ax.plot(X, Y, "C1x", mew=2)
 ax.set_xlim(-5, 5)
-<<<<<<< HEAD
-ax.plot(xx, 2.5 * np.sin(6 * xx) + np.cos(3 * xx), "C2--")
-=======
 _ = ax.plot(xx, 2.5 * np.sin(6 * xx) + np.cos(3 * xx), "C2--")
->>>>>>> 310dfefc
 
 # %%
 from gpflow.utilities import print_summary
