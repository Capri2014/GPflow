# -*- coding: utf-8 -*-
# ---
# jupyter:
#   jupytext:
#     formats: ipynb,.pct.py:percent
#     text_representation:
#       extension: .py
#       format_name: percent
#       format_version: '1.3'
#       jupytext_version: 1.3.3
#   kernelspec:
#     display_name: Python 3
#     language: python
#     name: python3
# ---

# %% [markdown]
# # Variational Fourier Features in the GPflow framework
#
# In this notebook we demonstrate how new types of inducing variables can easily be incorporated in the GPflow framework. As an example case, we use the variational Fourier features from [Hensman, Durrande, and Solin (JMLR 2018)](http://jmlr.csail.mit.edu/papers/v18/16-579). All equation and table references are to this paper.
#
# **Note:** we cannot yet use Fourier features within the multi-output framework, as `Kuu` and `Kuf` for SharedIndependent and SeparateIndependent inducing variables assume that the sub-inducing variable's covariances are simply computed as dense Tensors. Moreover, the `conditional` is not able to make use of the structure in `Kuu` and `Kuf` as it has to dispatch on the *arguments* to `Kuu` and `Kuf` instead...

# %%
import tensorflow as tf
import numpy as np
import gpflow
from gpflow.inducing_variables import InducingVariables
from gpflow.base import TensorLike
from gpflow.utilities import to_default_float
from gpflow import covariances as cov
from gpflow import kullback_leiblers as kl
from gpflow.ci_utils import ci_niter

# %%
# VFF give structured covariance matrices that are computationally efficient.
# We take advantage of this using TensorFlow's LinearOperators:
BlockDiag = tf.linalg.LinearOperatorBlockDiag
Diag = tf.linalg.LinearOperatorDiag
LowRank = tf.linalg.LinearOperatorLowRankUpdate

# %%
import matplotlib.pyplot as plt

# %matplotlib notebook

# %% [markdown]
# The VFF inducing variables are defined as a projection $u_m = \mathcal{P}_{\phi_m}(f)$ (eq. (59)) of the GP $f(\cdot)$ onto a truncated Fourier basis, $\phi_m = [1, \cos(\omega_1(x-a)),\dots,\cos(\omega_M(x-a)),\sin(\omega_1(x-a)),\dots,\sin(\omega_M(x-a))]$ (eq. (47)). To represent this we define a new inducing variables class that derives from the `InducingVariables` base class.

# %%
class FourierFeatures1D(InducingVariables):
    def __init__(self, a, b, M):
        # [a, b] defining the interval of the Fourier representation:
        self.a = gpflow.Parameter(a, dtype=gpflow.default_float())
        self.b = gpflow.Parameter(b, dtype=gpflow.default_float())
        # integer array defining the frequencies, ω_m = 2π (b - a)/m:
        self.ms = np.arange(M)

    def __len__(self):
        """ number of inducing variables (defines dimensionality of q(u)) """
        return 2 * len(self.ms) - 1  # M cosine and M-1 sine components


# %% [markdown]
# Next, we need to define how to compute $\mathrm{K}_\mathbf{uu} = \operatorname{cov}(u_m, u_{m'})$ (eq. (61)) and $\mathrm{K}_\mathbf{uf} = \operatorname{cov}(u_m, f(x_n))$ (eq. (60)).

# %%
@cov.Kuu.register(FourierFeatures1D, gpflow.kernels.Matern12)
def Kuu_matern12_fourierfeatures1d(inducing_variable, kernel, jitter=None):
    a, b, ms = (lambda u: (u.a, u.b, u.ms))(inducing_variable)
    omegas = 2.0 * np.pi * ms / (b - a)

    # Cosine block:
    lamb = 1.0 / kernel.lengthscales
    two_or_four = to_default_float(tf.where(omegas == 0, 2.0, 4.0))
    d_cos = (
        (b - a) * (tf.square(lamb) + tf.square(omegas)) / lamb / kernel.variance / two_or_four
    )  # eq. (111)
    v_cos = tf.ones_like(d_cos) / tf.sqrt(kernel.variance)  # eq. (110)
    cosine_block = LowRank(Diag(d_cos), v_cos[:, None])

    # Sine block:
    omegas = omegas[tf.not_equal(omegas, 0)]  # the sine block does not include omega=0
    d_sin = (
        (b - a) * (tf.square(lamb) + tf.square(omegas)) / lamb / kernel.variance / 4.0
    )  # eq. (113)
    sine_block = Diag(d_sin)

    return BlockDiag([cosine_block, sine_block])


@cov.Kuf.register(FourierFeatures1D, gpflow.kernels.Matern12, TensorLike)
def Kuf_matern12_fourierfeatures1d(inducing_variable, kernel, X):
    X = tf.squeeze(X, axis=1)
    a, b, ms = (lambda u: (u.a, u.b, u.ms))(inducing_variable)

    omegas = 2.0 * np.pi * ms / (b - a)
    Kuf_cos = tf.cos(omegas[:, None] * (X[None, :] - a))
    omegas_sin = omegas[tf.not_equal(omegas, 0)]  # don't compute zero frequency
    Kuf_sin = tf.sin(omegas_sin[:, None] * (X[None, :] - a))

    # correct Kuf outside [a, b] -- see Table 1
    Kuf_sin = tf.where((X < a) | (X > b), tf.zeros_like(Kuf_sin), Kuf_sin)  # just zero

    left_tail = tf.exp(-tf.abs(X - a) / kernel.lengthscales)[None, :]
    right_tail = tf.exp(-tf.abs(X - b) / kernel.lengthscales)[None, :]
    Kuf_cos = tf.where(X < a, left_tail, Kuf_cos)  # replace with left tail
    Kuf_cos = tf.where(X > b, right_tail, Kuf_cos)  # replace with right tail

    return tf.concat([Kuf_cos, Kuf_sin], axis=0)


@cov.Kuu.register(FourierFeatures1D, gpflow.kernels.Matern32)
def Kuu_matern32_fourierfeatures1d(inducing_variable, kernel, jitter=None):
    a, b, ms = (lambda u: (u.a, u.b, u.ms))(inducing_variable)
    omegas = 2.0 * np.pi * ms / (b - a)

    # Cosine block: eq. (114)
    lamb = np.sqrt(3.0) / kernel.lengthscales
    four_or_eight = to_default_float(tf.where(omegas == 0, 4.0, 8.0))
    d_cos = (
        (b - a)
        * tf.square(tf.square(lamb) + tf.square(omegas))
        / tf.pow(lamb, 3)
        / kernel.variance
        / four_or_eight
    )
    v_cos = tf.ones_like(d_cos) / tf.sqrt(kernel.variance)
    cosine_block = LowRank(Diag(d_cos), v_cos[:, None])

    # Sine block: eq. (115)
    omegas = omegas[tf.not_equal(omegas, 0)]  # don't compute omega=0
    d_sin = (
        (b - a)
        * tf.square(tf.square(lamb) + tf.square(omegas))
        / tf.pow(lamb, 3)
        / kernel.variance
        / 8.0
    )
    v_sin = omegas / lamb / tf.sqrt(kernel.variance)
    sine_block = LowRank(Diag(d_sin), v_sin[:, None])

    return BlockDiag([cosine_block, sine_block])  # eq. (116)


@cov.Kuf.register(FourierFeatures1D, gpflow.kernels.Matern32, TensorLike)
def Kuf_matern32_fourierfeatures1d(inducing_variable, kernel, X):
    X = tf.squeeze(X, axis=1)
    a, b, ms = (lambda u: (u.a, u.b, u.ms))(inducing_variable)
    omegas = 2.0 * np.pi * ms / (b - a)

    Kuf_cos = tf.cos(omegas[:, None] * (X[None, :] - a))
    omegas_sin = omegas[tf.not_equal(omegas, 0)]  # don't compute zeros freq.
    Kuf_sin = tf.sin(omegas_sin[:, None] * (X[None, :] - a))

    # correct Kuf outside [a, b] -- see Table 1

    def tail_cos(delta_X):
        arg = np.sqrt(3) * tf.abs(delta_X) / kernel.lengthscales
        return (1 + arg) * tf.exp(-arg)[None, :]

    Kuf_cos = tf.where(X < a, tail_cos(X - a), Kuf_cos)
    Kuf_cos = tf.where(X > b, tail_cos(X - b), Kuf_cos)

    def tail_sin(delta_X):
        arg = np.sqrt(3) * tf.abs(delta_X) / kernel.lengthscales
        return delta_X[None, :] * tf.exp(-arg) * omegas_sin[:, None]

    Kuf_sin = tf.where(X < a, tail_sin(X - a), Kuf_sin)
    Kuf_sin = tf.where(X > b, tail_sin(X - b), Kuf_sin)

    return tf.concat([Kuf_cos, Kuf_sin], axis=0)


# %% [markdown]
# In principle, this is all we need; however, to be able to take advantage of the structure of `Kuu`, we need to also implement new versions of the KL divergence from the prior to the approximate posterior (`prior_kl`) and the `conditional` computation:

# %%
@kl.prior_kl.register(FourierFeatures1D, gpflow.kernels.Kernel, TensorLike, TensorLike)
def prior_kl_vff(inducing_variable, kernel, q_mu, q_sqrt, whiten=False):
    if whiten:
        raise NotImplementedError
    K = cov.Kuu(inducing_variable, kernel)
    return gauss_kl_vff(q_mu, q_sqrt, K)


def gauss_kl_vff(q_mu, q_sqrt, K):
    """
    Compute the KL divergence from

          q(x) = N(q_mu, q_sqrt^2)
    to
          p(x) = N(0, K)

    q_mu is a vector [N, 1] that contains the mean.
    q_sqrt is a matrix that is the lower triangular square-root matrix of the covariance of q.

    K is a positive definite matrix: the covariance of p.
    NOTE: K is a LinearOperator that provides efficient methjods
        for solve(), log_abs_determinant(), and trace()
    """
    # KL(N₀ || N₁) = ½ [tr(Σ₁⁻¹ Σ₀) + (μ₁ - μ₀)ᵀ Σ₁⁻¹ (μ₁ - μ₀) - k + ln(det(Σ₁)/det(Σ₀))]
    # N₀ = q; μ₀ = q_mu, Σ₀ = q_sqrt q_sqrtᵀ
    # N₁ = p; μ₁ = 0, Σ₁ = K
    # KL(q || p) =
    #     ½ [tr(K⁻¹ q_sqrt q_sqrtᵀA + q_muᵀ K⁻¹ q_mu - k + logdet(K) - logdet(q_sqrt q_sqrtᵀ)]
    # k = number of dimensions, if q_sqrt is m x m this is m²
    Kinv_q_mu = K.solve(q_mu)

    mahalanobis_term = tf.squeeze(tf.matmul(q_mu, Kinv_q_mu, transpose_a=True))

    # GPflow: q_sqrt is num_latent_gps x N x N
    num_latent_gps = to_default_float(tf.shape(q_mu)[1])
    logdet_prior = num_latent_gps * K.log_abs_determinant()

    product_of_dimensions__int = tf.reduce_prod(tf.shape(q_sqrt)[:-1])  # dimensions are integers
    constant_term = to_default_float(product_of_dimensions__int)

    Lq = tf.linalg.band_part(q_sqrt, -1, 0)  # force lower triangle
    logdet_q = tf.reduce_sum(tf.math.log(tf.square(tf.linalg.diag_part(Lq))))

    # S = tf.matmul(q_sqrt, q_sqrt, transpose_b=True)
    # trace_term = tf.trace(K.solve(S))
    trace_term = tf.squeeze(
        tf.reduce_sum(Lq * K.solve(Lq), axis=[-1, -2])
    )  # [O(N²) instead of O(N³)

    twoKL = trace_term + mahalanobis_term - constant_term + logdet_prior - logdet_q
    return 0.5 * twoKL


# %%
@gpflow.conditionals.conditional.register(
    TensorLike, FourierFeatures1D, gpflow.kernels.Kernel, TensorLike
)
def conditional_vff(
    Xnew,
    inducing_variable,
    kernel,
    f,
    *,
    full_cov=False,
    full_output_cov=False,
    q_sqrt=None,
    white=False,
):
    """
     - Xnew are the points of the data or minibatch, size N x D (tf.array, 2d)
     - feat is an instance of features.InducingFeature that provides `Kuu` and `Kuf` methods
       for Fourier features, this contains the limits of the bounding box and the frequencies
     - f is the value (or mean value) of the features (i.e. the weights)
     - q_sqrt (default None) is the Cholesky factor of the uncertainty about f
       (to be propagated through the conditional as per the GPflow inducing-point implementation)
     - white (defaults False) specifies whether the whitening has been applied

    Given the GP represented by the inducing points specified in `feat`, produce the mean and
    (co-)variance of the GP at the points Xnew.

       Xnew :: N x D
       Kuu :: M x M
       Kuf :: M x N
       f :: M x K, K = 1
       q_sqrt :: K x M x M, with K = 1
    """
    if full_output_cov:
        raise NotImplementedError

    # num_data = tf.shape(Xnew)[0]  # M
    num_func = tf.shape(f)[1]  # K

    Kuu = cov.Kuu(inducing_variable, kernel)  # this is now a LinearOperator
    Kuf = cov.Kuf(inducing_variable, kernel, Xnew)  # still a Tensor

    KuuInv_Kuf = Kuu.solve(Kuf)

    # compute the covariance due to the conditioning
    if full_cov:
        fvar = kernel(Xnew) - tf.matmul(Kuf, KuuInv_Kuf, transpose_a=True)
        shape = (num_func, 1, 1)
    else:
        KufT_KuuInv_Kuf_diag = tf.reduce_sum(Kuf * KuuInv_Kuf, axis=-2)
        fvar = kernel(Xnew, full_cov=False) - KufT_KuuInv_Kuf_diag
        shape = (num_func, 1)
    fvar = tf.expand_dims(fvar, 0) * tf.ones(
        shape, dtype=gpflow.default_float()
    )  # K x N x N or K x N

    # another backsubstitution in the unwhitened case
    if white:
        raise NotImplementedError

    A = KuuInv_Kuf

    # construct the conditional mean
    fmean = tf.matmul(A, f, transpose_a=True)

    if q_sqrt is not None:
        if q_sqrt.get_shape().ndims == 2:
            # LTA = A * tf.expand_dims(q_sqrt, 2)  # K x M x N
            # won't work  # make ticket for this?
            raise NotImplementedError
        elif q_sqrt.get_shape().ndims == 3:
            # L = tf.matrix_band_part(tf.transpose(q_sqrt, (2, 0, 1)), -1, 0)  # K x M x M

            # K x M x N
            # A_tiled = tf.expand_dims(A.get(), 0) * tf.ones((num_func, 1, 1), dtype=float_type)

            # LTA = tf.matmul(L, A_tiled, transpose_a=True)  # K x M x N
            # TODO the following won't work for K > 1
            assert q_sqrt.shape[0] == 1
            # LTA = (A.T @ DenseMatrix(q_sqrt[:,:,0])).T.get()[None, :, :]
            ATL = tf.matmul(A, q_sqrt, transpose_a=True)
        else:
            raise ValueError("Bad dimension for q_sqrt: %s" % str(q_sqrt.get_shape().ndims))
        if full_cov:
            # fvar = fvar + tf.matmul(LTA, LTA, transpose_a=True)  # K x N x N
            fvar = fvar + tf.matmul(ATL, ATL, transpose_b=True)  # K x N x N
        else:
            # fvar = fvar + tf.reduce_sum(tf.square(LTA), 1)  # K x N
            fvar = fvar + tf.reduce_sum(tf.square(ATL), 2)  # K x N
    fvar = tf.transpose(fvar)  # N x K or N x N x K

    return fmean, fvar


# %% [markdown]
# We now demonstrate how to use these new types of inducing variables with the `SVGP` model class. First, let's create some toy data:

# %%
X = np.linspace(-2, 2, 510)
Xnew = np.linspace(-4, 4, 501)


def f(x):
    return np.cos(2 * np.pi * x / 4 * 2)


F = f(X)
Fnew = f(Xnew)
noise_scale = 0.1
np.random.seed(1)
Y = F + np.random.randn(*F.shape) * noise_scale

data = (X.reshape(-1, 1), Y.reshape(-1, 1))

# %%
plt.figure()
plt.plot(X, F, label="f(x)")
plt.plot(X, Y, ".", label="observations")
plt.legend()
plt.show()

# %% [markdown]
# Setting up an SVGP model with variational Fourier feature inducing variables is as simple as replacing the `inducing_variable` argument:

# %%
Mfreq = 9
m = gpflow.models.SVGP(
    kernel=gpflow.kernels.Matern32(),
    likelihood=gpflow.likelihoods.Gaussian(variance=noise_scale ** 2),
    inducing_variable=FourierFeatures1D(-4.5, 4.5, Mfreq),
    num_data=len(X),
    whiten=False,
)
gpflow.set_trainable(m.kernel, False)
gpflow.set_trainable(m.likelihood, False)
gpflow.set_trainable(m.inducing_variable, True)  # whether to optimize bounds [a, b]

# %%
opt = gpflow.optimizers.Scipy()
<<<<<<< HEAD
opt.minimize(
    m.training_loss_closure(data),
    variables=m.trainable_variables,
    options=dict(maxiter=5000),
    method="L-BFGS-B",
)
=======
opt.minimize(objective, variables=m.trainable_variables, options=dict(maxiter=ci_niter(5000)))
>>>>>>> 7ec7955e

gpflow.utilities.print_summary(m, fmt="notebook")

# %% [markdown]
# For comparison we also construct an SVGP model using inducing points and an exact GPR model:

# %%
m_ip = gpflow.models.SVGP(
    kernel=gpflow.kernels.Matern32(),
    likelihood=gpflow.likelihoods.Gaussian(variance=noise_scale ** 2),
    inducing_variable=np.linspace(-2, 2, Mfreq * 2 - 1)[:, None],
    num_data=len(X),
    whiten=False,
)
gpflow.set_trainable(m_ip.kernel, False)
gpflow.set_trainable(m_ip.likelihood, False)
gpflow.set_trainable(m_ip.inducing_variable, True)  # whether to optimize inducing point locations

# %%
opt = gpflow.optimizers.Scipy()
<<<<<<< HEAD
opt.minimize(
    m_ip.training_loss_closure(data),
    variables=m_ip.trainable_variables,
    options=dict(maxiter=2500),
    method="L-BFGS-B",
)
=======
opt.minimize(objective_ip, variables=m_ip.trainable_variables, options=dict(maxiter=ci_niter(5000)))
>>>>>>> 7ec7955e

gpflow.utilities.print_summary(m_ip, fmt="notebook")

# %%
m_ref = gpflow.models.GPR((X.reshape(-1, 1), Y.reshape(-1, 1)), kernel=gpflow.kernels.Matern32())
m_ref.likelihood.variance = np.array(noise_scale ** 2).astype(np.float64)
gpflow.set_trainable(m_ref.kernel, False)
gpflow.set_trainable(m_ref.likelihood, False)

<<<<<<< HEAD
# Because we fixed the kernel and likelihood hyperparameters, we don't need to optimize anything.

# opt = gpflow.optimizers.Scipy()
# opt.minimize(m_ref.training_loss,
#              variables=m_ref.trainable_variables,
#              options=dict(maxiter=2500))

# gpflow.utilities.print_summary(m_ref, fmt='notebook')
=======

def objective_ref():
    return -m_ref.log_marginal_likelihood()


# Because we fixed the kernel and likelihood hyperparameters, we don't need to optimize anything.

gpflow.utilities.print_summary(m_ref, fmt="notebook")
>>>>>>> 7ec7955e


# %%
exact_gpr_lml = m_ref.log_marginal_likelihood().numpy().item()
print("LML (exact GPR) =", exact_gpr_lml)
ip_svgp_elbo = m_ip.elbo(data).numpy().item()
print("ELBO (SVGP, inducing points) =", ip_svgp_elbo)
vff_svgp_elbo = m.elbo(data).numpy().item()
print("ELBO (SVGP, Fourier features) =", vff_svgp_elbo)


# %%
def plot_gp(m, Xnew, name=""):
    Fmean, Fvar = m.predict_f(Xnew[:, None])
    Fmean = Fmean.numpy().squeeze()
    Fvar = Fvar.numpy().squeeze()
    (p,) = plt.plot(Xnew, Fmean, label=name)
    plt.fill_between(
        Xnew, Fmean - 2 * np.sqrt(Fvar), Fmean + 2 * np.sqrt(Fvar), alpha=0.3, color=p.get_color()
    )


def plot_data():
    plt.plot(Xnew, Fnew, label="f(x)")
    plt.plot(X, Y, ".", label="observations")


plt.figure(figsize=(15, 10))
plot_data()
plot_gp(m, Xnew, "VFF [ELBO={:.3}]".format(vff_svgp_elbo))
plot_gp(m_ip, Xnew, "inducing points [ELBO={:.3}]".format(ip_svgp_elbo))
plot_gp(m_ref, Xnew, "exact [LML={:.3}]".format(exact_gpr_lml))
plt.legend(loc="best")
plt.show()

# %%<|MERGE_RESOLUTION|>--- conflicted
+++ resolved
@@ -368,16 +368,11 @@
 
 # %%
 opt = gpflow.optimizers.Scipy()
-<<<<<<< HEAD
 opt.minimize(
     m.training_loss_closure(data),
-    variables=m.trainable_variables,
-    options=dict(maxiter=5000),
-    method="L-BFGS-B",
+    m.trainable_variables,
+    options=dict(maxiter=ci_niter(5000)),
 )
-=======
-opt.minimize(objective, variables=m.trainable_variables, options=dict(maxiter=ci_niter(5000)))
->>>>>>> 7ec7955e
 
 gpflow.utilities.print_summary(m, fmt="notebook")
 
@@ -398,16 +393,11 @@
 
 # %%
 opt = gpflow.optimizers.Scipy()
-<<<<<<< HEAD
 opt.minimize(
     m_ip.training_loss_closure(data),
-    variables=m_ip.trainable_variables,
-    options=dict(maxiter=2500),
-    method="L-BFGS-B",
+    m_ip.trainable_variables,
+    options=dict(maxiter=ci_niter(5000)),
 )
-=======
-opt.minimize(objective_ip, variables=m_ip.trainable_variables, options=dict(maxiter=ci_niter(5000)))
->>>>>>> 7ec7955e
 
 gpflow.utilities.print_summary(m_ip, fmt="notebook")
 
@@ -417,26 +407,9 @@
 gpflow.set_trainable(m_ref.kernel, False)
 gpflow.set_trainable(m_ref.likelihood, False)
 
-<<<<<<< HEAD
 # Because we fixed the kernel and likelihood hyperparameters, we don't need to optimize anything.
 
-# opt = gpflow.optimizers.Scipy()
-# opt.minimize(m_ref.training_loss,
-#              variables=m_ref.trainable_variables,
-#              options=dict(maxiter=2500))
-
-# gpflow.utilities.print_summary(m_ref, fmt='notebook')
-=======
-
-def objective_ref():
-    return -m_ref.log_marginal_likelihood()
-
-
-# Because we fixed the kernel and likelihood hyperparameters, we don't need to optimize anything.
-
 gpflow.utilities.print_summary(m_ref, fmt="notebook")
->>>>>>> 7ec7955e
-
 
 # %%
 exact_gpr_lml = m_ref.log_marginal_likelihood().numpy().item()
@@ -445,7 +418,6 @@
 print("ELBO (SVGP, inducing points) =", ip_svgp_elbo)
 vff_svgp_elbo = m.elbo(data).numpy().item()
 print("ELBO (SVGP, Fourier features) =", vff_svgp_elbo)
-
 
 # %%
 def plot_gp(m, Xnew, name=""):
@@ -469,6 +441,4 @@
 plot_gp(m_ip, Xnew, "inducing points [ELBO={:.3}]".format(ip_svgp_elbo))
 plot_gp(m_ref, Xnew, "exact [LML={:.3}]".format(exact_gpr_lml))
 plt.legend(loc="best")
-plt.show()
-
-# %%+plt.show()