# Copyright 2016 the gpflow authors.
#
# Licensed under the Apache License, Version 2.0 (the "License");
# you may not use this file except in compliance with the License.
# You may obtain a copy of the License at
#
# http://www.apache.org/licenses/LICENSE-2.0
#
# Unless required by applicable law or agreed to in writing, software
# distributed under the License is distributed on an "AS IS" BASIS,
# WITHOUT WARRANTIES OR CONDITIONS OF ANY KIND, either express or implied.
# See the License for the specific language governing permissions and
# limitations under the License.from __future__ import print_function

import unittest
import gpflow
import numpy as np
import tensorflow as tf

from testing.gpflow_testcase import GPflowTestCase


class PriorModeTests(GPflowTestCase):
    """
    these tests optimize the prior to find the mode numerically. Make sure the
    mode is the same as the known mode.
    """
    def setUp(self):
<<<<<<< HEAD
        class FlatModel(GPflow.model.Model):
=======
        tf.reset_default_graph()

        class FlatModel(gpflow.model.Model):
>>>>>>> 91aa5884
            def build_likelihood(self):
                return 0
        self.m = FlatModel()

    def testGaussianMode(self):
<<<<<<< HEAD
        with self.test_session():
            self.m.x = GPflow.param.Param(1.0)
            self.m.x.prior = GPflow.priors.Gaussian(3, 1)
            self.m.optimize(disp=0)
=======
        self.m.x = gpflow.param.Param(1.0)
        self.m.x.prior = gpflow.priors.Gaussian(3, 1)
        self.m.optimize(disp=0)
>>>>>>> 91aa5884

            xmax = self.m.get_free_state()
            self.assertTrue(np.allclose(xmax, 3))

    def testGaussianModeMatrix(self):
<<<<<<< HEAD
        with self.test_session():
            self.m.x = GPflow.param.Param(np.random.randn(4, 4))
            self.m.x.prior = GPflow.priors.Gaussian(-1, 10)
            self.m.optimize(disp=0)
=======
        self.m.x = gpflow.param.Param(np.random.randn(4, 4))
        self.m.x.prior = gpflow.priors.Gaussian(-1, 10)
        self.m.optimize(disp=0)
>>>>>>> 91aa5884

            xmax = self.m.get_free_state()
            self.assertTrue(np.allclose(xmax, -1))

    def testGammaMode(self):
<<<<<<< HEAD
        with self.test_session():
            self.m.x = GPflow.param.Param(1.0)
            shape, scale = 4., 5.
            self.m.x.prior = GPflow.priors.Gamma(shape, scale)
            self.m.optimize(disp=0)
=======
        self.m.x = gpflow.param.Param(1.0)
        shape, scale = 4., 5.
        self.m.x.prior = gpflow.priors.Gamma(shape, scale)
        self.m.optimize(disp=0)
>>>>>>> 91aa5884

            true_mode = (shape - 1.) * scale
            self.assertTrue(np.allclose(self.m.x.value, true_mode, 1e-3))

    def testLaplaceMode(self):
<<<<<<< HEAD
        with self.test_session():
            self.m.x = GPflow.param.Param(1.0)
            self.m.x.prior = GPflow.priors.Laplace(3, 10)
            self.m.optimize(disp=0)
=======
        self.m.x = gpflow.param.Param(1.0)
        self.m.x.prior = gpflow.priors.Laplace(3, 10)
        self.m.optimize(disp=0)
>>>>>>> 91aa5884

            xmax = self.m.get_free_state()
            self.assertTrue(np.allclose(xmax, 3))

    def testLogNormalMode(self):
<<<<<<< HEAD
        with self.test_session():
            self.m.x = GPflow.param.Param(1.0)
            self.m.x.prior = GPflow.priors.LogNormal(3, 10)
            self.m.x.transform = GPflow.transforms.Exp()
            self.m.optimize(disp=0)
=======
        self.m.x = gpflow.param.Param(1.0)
        self.m.x.prior = gpflow.priors.LogNormal(3, 10)
        self.m.x.transform = gpflow.transforms.Exp()
        self.m.optimize(disp=0)
>>>>>>> 91aa5884

            xmax = self.m.get_free_state()
            self.assertTrue(np.allclose(xmax, 3))

    def testBetaMode(self):
        self.m.x = gpflow.param.Param(0.1)
        self.m.x.prior = gpflow.priors.Beta(3., 3.)
        self.m.x.transform = gpflow.transforms.Logistic()

        self.m.optimize(disp=0, tol=1e-8)

        xmax = self.m.get_free_state()
        self.assertTrue(np.allclose(0.0, xmax))

    def testUniform(self):
<<<<<<< HEAD
        with self.test_session():
            self.m.x = GPflow.param.Param(1.0)
            self.m.x.prior = GPflow.priors.Uniform(-2, 3)
            self.m.x.transform = GPflow.transforms.Logistic(-2, 3)

            self.m.set_state(np.random.randn(1))
            p1 = self.m.compute_log_prior()
            self.m.set_state(np.random.randn(1))
            p2 = self.m.compute_log_prior()
            self.assertFalse(p1 == p2)  # prior should no be the same because a transfomration has been applied.
=======
        self.m.x = gpflow.param.Param(1.0)
        self.m.x.prior = gpflow.priors.Uniform(-2, 3)
        self.m.x.transform = gpflow.transforms.Logistic(-2, 3)

        self.m.set_state(np.random.randn(1))
        p1 = self.m.compute_log_prior()
        self.m.set_state(np.random.randn(1))
        p2 = self.m.compute_log_prior()
        self.assertFalse(p1 == p2)  # prior should no be the same because a transfomration has been applied.
>>>>>>> 91aa5884


if __name__ == "__main__":
    unittest.main()<|MERGE_RESOLUTION|>--- conflicted
+++ resolved
@@ -26,92 +26,54 @@
     mode is the same as the known mode.
     """
     def setUp(self):
-<<<<<<< HEAD
-        class FlatModel(GPflow.model.Model):
-=======
-        tf.reset_default_graph()
-
         class FlatModel(gpflow.model.Model):
->>>>>>> 91aa5884
             def build_likelihood(self):
                 return 0
         self.m = FlatModel()
 
     def testGaussianMode(self):
-<<<<<<< HEAD
         with self.test_session():
-            self.m.x = GPflow.param.Param(1.0)
-            self.m.x.prior = GPflow.priors.Gaussian(3, 1)
+            self.m.x = gpflow.param.Param(1.0)
+            self.m.x.prior = gpflow.priors.Gaussian(3, 1)
             self.m.optimize(disp=0)
-=======
-        self.m.x = gpflow.param.Param(1.0)
-        self.m.x.prior = gpflow.priors.Gaussian(3, 1)
-        self.m.optimize(disp=0)
->>>>>>> 91aa5884
 
             xmax = self.m.get_free_state()
             self.assertTrue(np.allclose(xmax, 3))
 
     def testGaussianModeMatrix(self):
-<<<<<<< HEAD
         with self.test_session():
-            self.m.x = GPflow.param.Param(np.random.randn(4, 4))
-            self.m.x.prior = GPflow.priors.Gaussian(-1, 10)
+            self.m.x = gpflow.param.Param(np.random.randn(4, 4))
+            self.m.x.prior = gpflow.priors.Gaussian(-1, 10)
             self.m.optimize(disp=0)
-=======
-        self.m.x = gpflow.param.Param(np.random.randn(4, 4))
-        self.m.x.prior = gpflow.priors.Gaussian(-1, 10)
-        self.m.optimize(disp=0)
->>>>>>> 91aa5884
 
             xmax = self.m.get_free_state()
             self.assertTrue(np.allclose(xmax, -1))
 
     def testGammaMode(self):
-<<<<<<< HEAD
         with self.test_session():
-            self.m.x = GPflow.param.Param(1.0)
+            self.m.x = gpflow.param.Param(1.0)
             shape, scale = 4., 5.
-            self.m.x.prior = GPflow.priors.Gamma(shape, scale)
+            self.m.x.prior = gpflow.priors.Gamma(shape, scale)
             self.m.optimize(disp=0)
-=======
-        self.m.x = gpflow.param.Param(1.0)
-        shape, scale = 4., 5.
-        self.m.x.prior = gpflow.priors.Gamma(shape, scale)
-        self.m.optimize(disp=0)
->>>>>>> 91aa5884
 
             true_mode = (shape - 1.) * scale
             self.assertTrue(np.allclose(self.m.x.value, true_mode, 1e-3))
 
     def testLaplaceMode(self):
-<<<<<<< HEAD
         with self.test_session():
-            self.m.x = GPflow.param.Param(1.0)
-            self.m.x.prior = GPflow.priors.Laplace(3, 10)
+            self.m.x = gpflow.param.Param(1.0)
+            self.m.x.prior = gpflow.priors.Laplace(3, 10)
             self.m.optimize(disp=0)
-=======
-        self.m.x = gpflow.param.Param(1.0)
-        self.m.x.prior = gpflow.priors.Laplace(3, 10)
-        self.m.optimize(disp=0)
->>>>>>> 91aa5884
 
             xmax = self.m.get_free_state()
             self.assertTrue(np.allclose(xmax, 3))
 
     def testLogNormalMode(self):
-<<<<<<< HEAD
         with self.test_session():
-            self.m.x = GPflow.param.Param(1.0)
-            self.m.x.prior = GPflow.priors.LogNormal(3, 10)
-            self.m.x.transform = GPflow.transforms.Exp()
+            self.m.x = gpflow.param.Param(1.0)
+            self.m.x.prior = gpflow.priors.LogNormal(3, 10)
+            self.m.x.transform = gpflow.transforms.Exp()
             self.m.optimize(disp=0)
-=======
-        self.m.x = gpflow.param.Param(1.0)
-        self.m.x.prior = gpflow.priors.LogNormal(3, 10)
-        self.m.x.transform = gpflow.transforms.Exp()
-        self.m.optimize(disp=0)
->>>>>>> 91aa5884
 
             xmax = self.m.get_free_state()
             self.assertTrue(np.allclose(xmax, 3))
@@ -127,28 +89,16 @@
         self.assertTrue(np.allclose(0.0, xmax))
 
     def testUniform(self):
-<<<<<<< HEAD
         with self.test_session():
-            self.m.x = GPflow.param.Param(1.0)
-            self.m.x.prior = GPflow.priors.Uniform(-2, 3)
-            self.m.x.transform = GPflow.transforms.Logistic(-2, 3)
+            self.m.x = gpflow.param.Param(1.0)
+            self.m.x.prior = gpflow.priors.Uniform(-2, 3)
+            self.m.x.transform = gpflow.transforms.Logistic(-2, 3)
 
             self.m.set_state(np.random.randn(1))
             p1 = self.m.compute_log_prior()
             self.m.set_state(np.random.randn(1))
             p2 = self.m.compute_log_prior()
             self.assertFalse(p1 == p2)  # prior should no be the same because a transfomration has been applied.
-=======
-        self.m.x = gpflow.param.Param(1.0)
-        self.m.x.prior = gpflow.priors.Uniform(-2, 3)
-        self.m.x.transform = gpflow.transforms.Logistic(-2, 3)
-
-        self.m.set_state(np.random.randn(1))
-        p1 = self.m.compute_log_prior()
-        self.m.set_state(np.random.randn(1))
-        p2 = self.m.compute_log_prior()
-        self.assertFalse(p1 == p2)  # prior should no be the same because a transfomration has been applied.
->>>>>>> 91aa5884
 
 
 if __name__ == "__main__":
