--- conflicted
+++ resolved
@@ -44,14 +44,6 @@
 BLACKLISTED_NOTEBOOKS = []
 
 
-<<<<<<< HEAD
-def _nbpath():
-    this_dir = os.path.dirname(__file__)
-    return os.path.join(this_dir, "../../doc/source/notebooks")
-
-
-=======
->>>>>>> e7879b0d
 def get_notebooks():
     """
     Returns all notebooks in `_nbpath` that are not blacklisted.
