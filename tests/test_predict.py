--- conflicted
+++ resolved
@@ -45,36 +45,6 @@
         params = dict(kernel=self.kernel, num_latent=num_latent)
 
         if self.whiten is not None and self.q_diag is not None:
-<<<<<<< HEAD
-            return self.model_class(inducing_variables=Z,
-                                    kernel=self.kernel,
-                                    likelihood=self.likelihood,
-                                    num_latent=num_latent,
-                                    whiten=self.whiten,
-                                    q_diag=self.q_diag)
-        elif self.requires_data_as_input:
-            if self.model_class in [gpflow.models.SGPR]:
-                return self.model_class(data,
-                                        inducing_variables=Z,
-                                        kernel=self.kernel,
-                                        num_latent=num_latent)
-            elif self.model_class in [gpflow.models.SGPMC]:
-                return self.model_class(data,
-                                        inducing_variables=Z,
-                                        kernel=self.kernel,
-                                        likelihood=self.likelihood,
-                                        num_latent=num_latent)
-            elif self.model_class in [gpflow.models.GPMC]:
-                return self.model_class(data,
-                                        kernel=self.kernel,
-                                        likelihood=self.likelihood,
-                                        num_latent=num_latent)
-        else:
-            return self.model_class(inducing_variables=Z,
-                                    kernel=self.kernel,
-                                    likelihood=self.likelihood,
-                                    num_latent=num_latent)
-=======
             params.update(inducing_variables=Z, whiten=self.whiten, q_diag=self.q_diag)
 
         if self.requires_inducing_variables:
@@ -87,7 +57,6 @@
             params.update(dict(likelihood=self.likelihood))
 
         return self.model_class(**params)
->>>>>>> 6e1f56ac
 
     def __repr__(self):
         return f"ModelSetup({self.model_class.__name__}, {self.whiten}, {self.q_diag})"
@@ -101,14 +70,8 @@
     ModelSetup(model_class=gpflow.models.SGPR, requires_data=True, requires_likelihood=False),
     ModelSetup(model_class=gpflow.models.VGP, requires_inducing_variables=False, requires_data=True),
     #     ModelSetup(model_class=gpflow.models.GPRF),
-<<<<<<< HEAD
-    #     ModelSetup(model_class=gpflow.models.VGP, requires_Z_as_input = False),
-    ModelSetup(model_class=gpflow.models.GPMC, requires_data_as_input=True),
-    ModelSetup(model_class=gpflow.models.SGPMC, requires_data_as_input=True)
-=======
-    #     ModelSetup(model_class=gpflow.models.GPMC, requires_inducing_variables = False ),
-    #     ModelSetup(model_class=gpflow.models.SGPMC)
->>>>>>> 6e1f56ac
+    ModelSetup(model_class=gpflow.models.GPMC, requires_data=True, requires_inducing_variables=False),
+    ModelSetup(model_class=gpflow.models.SGPMC, requires_data=True, requires_inducing_variables=True)
 ]
 
 
