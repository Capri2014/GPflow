--- conflicted
+++ resolved
@@ -4,14 +4,9 @@
 import numpy as np
 import tensorflow as tf
 import tensorflow_probability as tfp
-from tabulate import tabulate
 from tensorflow.python.ops import array_ops
 
-<<<<<<< HEAD
-from .util import default_float, get_str_tensor_value
-=======
 from .utilities.defaults import default_float
->>>>>>> ae19ac80
 
 DType = Union[np.dtype, tf.DType]
 VariableData = Union[List, Tuple, np.ndarray, int, float]
@@ -238,61 +233,4 @@
 def _to_unconstrained(value: VariableData, transform: Transform) -> tf.Tensor:
     if transform is not None:
         return transform.inverse(value)
-    return value
-
-
-def print_summary(module: tf.Module, fmt: str = None):
-    """
-    Prints a summary of the parameters and variables contained in a tf.Module and its components.
-    """
-    fmt = fmt if fmt is not None else "simple"
-    column_names = ['name', 'class', 'transform', 'trainable', 'shape', 'dtype', 'value']
-
-    def get_name(v):
-        return v.__class__.__name__
-
-    def get_transform(v):
-        if hasattr(v, 'transform') and v.transform is not None:
-            return v.transform.__class__.__name__
-        return None
-
-    column_values = [[
-        path,
-        get_name(variable),
-        get_transform(variable),
-        variable.trainable,
-        variable.shape,
-        variable.dtype.name,
-        get_str_tensor_value(variable.numpy())
-    ] for path, variable in get_component_variables(module)]
-
-    print(tabulate(column_values, headers=column_names, tablefmt=fmt))
-
-
-def get_component_variables(module: tf.Module, prefix=None):
-    prefix = module.__class__.__name__ if prefix is None else prefix
-    var_list = []
-    module_dict = vars(module)
-    for key, submodule in module_dict.items():
-        if key in tf.Module()._TF_MODULE_IGNORED_PROPERTIES:
-            continue
-        elif isinstance(submodule, Parameter) or isinstance(submodule, tf.Variable):
-            var_list.append(('%s.%s' % (prefix, key), submodule))
-        elif isinstance(submodule, tf.Module):
-            submodule_var = get_component_variables(submodule, prefix='%s.%s' % (prefix, key))
-            var_list.extend(submodule_var)
-        elif isinstance(submodule, list):
-            for idx, item in enumerate(submodule):
-                item_name = item.__class__.__name__
-                if key in ['_trainable_weights']:
-                    continue
-                elif isinstance(item, tf.Module):
-                    submodule_var = get_component_variables(
-                        item, prefix='%s.%s.%s_%i' % (prefix, key, item_name, idx)
-                    )
-                    var_list.extend(submodule_var)
-                elif isinstance(item, Parameter) or isinstance(item, tf.Variable):
-                    var_list.append(('%s.%s.%s_%i' % (prefix, key, item_name, idx), item))
-
-
-    return var_list+    return value