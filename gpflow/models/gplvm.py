# Copyright 2016 the GPflow authors.
#
# Licensed under the Apache License, Version 2.0 (the "License");
# you may not use this file except in compliance with the License.
# You may obtain a copy of the License at
#
# http://www.apache.org/licenses/LICENSE-2.0
#
# Unless required by applicable law or agreed to in writing, software
# distributed under the License is distributed on an "AS IS" BASIS,
# WITHOUT WARRANTIES OR CONDITIONS OF ANY KIND, either express or implied.
# See the License for the specific language governing permissions and
# limitations under the License.

from typing import Optional

<<<<<<< HEAD
from .. import settings
from .. import likelihoods
from .. import transforms
from .. import kernels
from .. import features

from ..params import Parameter
from ..decors import params_as_tensors
from ..mean_functions import Zero
=======
import numpy as np
import tensorflow as tf

from .. import covariances, inducing_variables, kernels, likelihoods
from ..base import Parameter, positive
from ..config import default_float, default_jitter
>>>>>>> 333ee645
from ..expectations import expectation
from ..kernels import Kernel
from ..mean_functions import MeanFunction, Zero
from ..probability_distributions import DiagonalGaussian
from ..utilities.ops import pca_reduce
from .gpr import GPR
from .model import GPModel


class GPLVM(GPR):
    """
    Standard GPLVM where the likelihood can be optimised with respect to the latent X.
    """

<<<<<<< HEAD
    def __init__(self, Y, latent_dim, X_mean=None, kern=None, mean_function=None, **kwargs):
=======
    def __init__(self,
                 data: tf.Tensor,
                 latent_dim: int,
                 x_data_mean: Optional[tf.Tensor] = None,
                 kernel: Optional[Kernel] = None,
                 mean_function: Optional[MeanFunction] = None):
>>>>>>> 333ee645
        """
        Initialise GPLVM object. This method only works with a Gaussian likelihood.

        :param data: y data matrix, size N (number of points) x D (dimensions)
        :param Z: matrix of inducing points, size M (inducing points) x Q (latent dimensions)
<<<<<<< HEAD
        :param X_mean: latent positions (N x Q), for the initialisation of the latent space.
        :param kern: kernel specification, by default RBF
        :param mean_function: mean function, by default None.
        """
        if mean_function is None:
            mean_function = Zero()
        if kern is None:
            kern = kernels.RBF(latent_dim, ARD=True)
        if X_mean is None:
            X_mean = PCA_reduce(Y, latent_dim)
        num_latent = X_mean.shape[1]
=======
        :param x_data_mean: latent positions ([N, Q]), for the initialisation of the latent space.
        :param kernel: kernel specification, by default Squared Exponential
        :param mean_function: mean function, by default None.
        """
        if x_data_mean is None:
            x_data_mean = pca_reduce(data, latent_dim)

        num_latent = x_data_mean.shape[1]
>>>>>>> 333ee645
        if num_latent != latent_dim:
            msg = 'Passed in number of latent {0} does not match initial X {1}.'
            raise ValueError(msg.format(latent_dim, num_latent))

        if mean_function is None:
            mean_function = Zero()

        if kernel is None:
            kernel = kernels.SquaredExponential(lengthscale=tf.ones((latent_dim, )), ard=True)

        if data.shape[1] < num_latent:
            raise ValueError('More latent dimensions than observed.')
<<<<<<< HEAD
        GPR.__init__(self, X_mean, Y, kern, mean_function=mean_function, **kwargs)
        del self.X  # in GPLVM this is a Param
        self.X = Parameter(X_mean)


class BayesianGPLVM(GPModel):
    def __init__(self, X_mean, X_var, Y, kern, M, Z=None, X_prior_mean=None, X_prior_var=None):
        """
        Initialise Bayesian GPLVM object. This method only works with a Gaussian likelihood.
        :param X_mean: initial latent positions, size N (number of points) x Q (latent dimensions).
        :param X_var: variance of latent positions (N x Q), for the initialisation of the latent space.
        :param Y: data matrix, size N (number of points) x D (dimensions)
        :param kern: kernel specification, by default RBF
=======

        gpr_data = (Parameter(x_data_mean), data)
        super().__init__(gpr_data, kernel, mean_function=mean_function)


class BayesianGPLVM(GPModel):
    def __init__(self,
                 data: tf.Tensor,
                 x_data_mean: tf.Tensor,
                 x_data_var: tf.Tensor,
                 kernel: Kernel,
                 num_inducing_variables: int,
                 inducing_variable=None,
                 x_prior_mean=None,
                 x_prior_var=None):
        """
        Initialise Bayesian GPLVM object. This method only works with a Gaussian likelihood.
        :param data: data matrix, size N (number of points) x D (dimensions)
        :param x_data_mean: initial latent positions, size N (number of points) x Q (latent dimensions).
        :param x_data_var: variance of latent positions ([N, Q]), for the initialisation of the latent space.
        :param kernel: kernel specification, by default Squared Exponential
>>>>>>> 333ee645
        :param M: number of inducing points
        :param Z: matrix of inducing points, size M (inducing points) x Q (latent dimensions). By default
        random permutation of x_data_mean.
        :param X_prior_mean: prior mean used in KL term of bound. By default 0. Same size as x_data_mean.
        :param x_prior_var: pripor variance used in KL term of bound. By default 1.
        """
<<<<<<< HEAD
        GPModel.__init__(self, X_mean, Y, kern,
                         likelihood=likelihoods.Gaussian(),
                         mean_function=Zero())
        del self.X  # in GPLVM this is a Param
        self.X_mean = Parameter(X_mean)
        # diag_transform = transforms.DiagMatrix(X_var.shape[1])
        # self.X_var = Parameter(diag_transform.forward(transforms.positive.backward(X_var)) if X_var.ndim == 2 else X_var,
        #                    diag_transform)
        assert X_var.ndim == 2
        self.X_var = Parameter(X_var, transform=transforms.positive)

        self.num_data, self.num_latent = X_mean.shape
        self.output_dim = Y.shape[1]

        assert np.all(X_mean.shape == X_var.shape)
        assert X_mean.shape[0] == Y.shape[0], 'X mean and Y must be same size.'
        assert X_var.shape[0] == Y.shape[0], 'X var and Y must be same size.'
=======
        super().__init__(kernel, likelihoods.Gaussian())
        self.data = data
        assert x_data_var.ndim == 2

        self.x_data_mean = Parameter(x_data_mean)
        self.x_data_var = Parameter(x_data_var, transform=positive())

        self.num_data, self.num_latent = x_data_mean.shape
        self.output_dim = data.shape[-1]

        assert np.all(x_data_mean.shape == x_data_var.shape)
        assert x_data_mean.shape[0] == data.shape[0], 'X mean and Y must be same size.'
        assert x_data_var.shape[0] == data.shape[0], 'X var and Y must be same size.'
>>>>>>> 333ee645

        # inducing points
        if inducing_variable is None:
            # By default we initialize by subset of initial latent points
            inducing_variable = np.random.permutation(x_data_mean.copy())[:num_inducing_variables]

<<<<<<< HEAD
        self.feature = features.InducingPoints(Z)

        assert len(self.feature) == M
        assert X_mean.shape[1] == self.num_latent

        # deal with parameters for the prior mean variance of X
        if X_prior_mean is None:
            X_prior_mean = np.zeros((self.num_data, self.num_latent))
        if X_prior_var is None:
            X_prior_var = np.ones((self.num_data, self.num_latent))

        self.X_prior_mean = np.asarray(np.atleast_1d(X_prior_mean), dtype=settings.float_type)
        self.X_prior_var = np.asarray(np.atleast_1d(X_prior_var), dtype=settings.float_type)

        assert self.X_prior_mean.shape[0] == self.num_data
        assert self.X_prior_mean.shape[1] == self.num_latent
        assert self.X_prior_var.shape[0] == self.num_data
        assert self.X_prior_var.shape[1] == self.num_latent

    @params_as_tensors
    def _build_likelihood(self):
=======
        self.inducing_variable = inducing_variables.InducingPoints(inducing_variable)

        assert len(self.inducing_variable) == num_inducing_variables
        assert x_data_mean.shape[1] == self.num_latent

        # deal with parameters for the prior mean variance of X
        if x_prior_mean is None:
            x_prior_mean = tf.zeros((self.num_data, self.num_latent), dtype=default_float())
        if x_prior_var is None:
            x_prior_var = tf.ones((self.num_data, self.num_latent))

        self.x_prior_mean = tf.convert_to_tensor(np.atleast_1d(x_prior_mean), dtype=default_float())
        self.x_prior_var = tf.convert_to_tensor(np.atleast_1d(x_prior_var), dtype=default_float())

        assert self.x_prior_mean.shape[0] == self.num_data
        assert self.x_prior_mean.shape[1] == self.num_latent
        assert self.x_prior_var.shape[0] == self.num_data
        assert self.x_prior_var.shape[1] == self.num_latent

    def log_likelihood(self):
>>>>>>> 333ee645
        """
        Construct a tensorflow function to compute the bound on the marginal
        likelihood.
        """
<<<<<<< HEAD
        pX = DiagonalGaussian(self.X_mean, self.X_var)

        num_inducing = len(self.feature)
        psi0 = tf.reduce_sum(expectation(pX, self.kern))
        psi1 = expectation(pX, (self.kern, self.feature))
        psi2 = tf.reduce_sum(expectation(pX, (self.kern, self.feature), (self.kern, self.feature)), axis=0)
        Kuu = features.Kuu(self.feature, self.kern, jitter=settings.jitter)
        L = tf.cholesky(Kuu)
=======
        pX = DiagonalGaussian(self.x_data_mean, self.x_data_var)

        y_data = self.data
        num_inducing = len(self.inducing_variable)
        psi0 = tf.reduce_sum(expectation(pX, self.kernel))
        psi1 = expectation(pX, (self.kernel, self.inducing_variable))
        psi2 = tf.reduce_sum(expectation(pX, (self.kernel, self.inducing_variable),
                                         (self.kernel, self.inducing_variable)),
                             axis=0)
        cov_uu = covariances.Kuu(self.inducing_variable, self.kernel, jitter=default_jitter())
        L = tf.linalg.cholesky(cov_uu)
>>>>>>> 333ee645
        sigma2 = self.likelihood.variance
        sigma = tf.sqrt(sigma2)

        # Compute intermediate matrices
<<<<<<< HEAD
        A = tf.matrix_triangular_solve(L, tf.transpose(psi1), lower=True) / sigma
        tmp = tf.matrix_triangular_solve(L, psi2, lower=True)
        AAT = tf.matrix_triangular_solve(L, tf.transpose(tmp), lower=True) / sigma2
        B = AAT + tf.eye(num_inducing, dtype=settings.float_type)
        LB = tf.cholesky(B)
        log_det_B = 2. * tf.reduce_sum(tf.log(tf.matrix_diag_part(LB)))
        c = tf.matrix_triangular_solve(LB, tf.matmul(A, self.Y), lower=True) / sigma

        # KL[q(x) || p(x)]
        dX_var = self.X_var if len(self.X_var.get_shape()) == 2 else tf.matrix_diag_part(self.X_var)
        NQ = tf.cast(tf.size(self.X_mean), settings.float_type)
        D = tf.cast(tf.shape(self.Y)[1], settings.float_type)
        KL = -0.5 * tf.reduce_sum(tf.log(dX_var)) \
             + 0.5 * tf.reduce_sum(tf.log(self.X_prior_var)) \
             - 0.5 * NQ \
             + 0.5 * tf.reduce_sum((tf.square(self.X_mean - self.X_prior_mean) + dX_var) / self.X_prior_var)

        # compute log marginal bound
        ND = tf.cast(tf.size(self.Y), settings.float_type)
        bound = -0.5 * ND * tf.log(2 * np.pi * sigma2)
=======
        A = tf.linalg.triangular_solve(L, tf.transpose(psi1), lower=True) / sigma
        tmp = tf.linalg.triangular_solve(L, psi2, lower=True)
        AAT = tf.linalg.triangular_solve(L, tf.transpose(tmp), lower=True) / sigma2
        B = AAT + tf.eye(num_inducing, dtype=default_float())
        LB = tf.linalg.cholesky(B)
        log_det_B = 2. * tf.reduce_sum(tf.math.log(tf.linalg.diag_part(LB)))
        c = tf.linalg.triangular_solve(LB, tf.linalg.matmul(A, y_data), lower=True) / sigma

        # KL[q(x) || p(x)]
        dx_data_var = self.x_data_var if self.x_data_var.shape.ndims == 2 else tf.linalg.diag_part(self.x_data_var)
        NQ = tf.cast(tf.size(self.x_data_mean), default_float())
        D = tf.cast(tf.shape(y_data)[1], default_float())
        KL = -0.5 * tf.reduce_sum(tf.math.log(dx_data_var))
        KL += 0.5 * tf.reduce_sum(tf.math.log(self.x_prior_var))
        KL -= 0.5 * NQ
        KL += 0.5 * tf.reduce_sum((tf.square(self.x_data_mean - self.x_prior_mean) + dx_data_var) / self.x_prior_var)

        # compute log marginal bound
        ND = tf.cast(tf.size(y_data), default_float())
        bound = -0.5 * ND * tf.math.log(2 * np.pi * sigma2)
>>>>>>> 333ee645
        bound += -0.5 * D * log_det_B
        bound += -0.5 * tf.reduce_sum(tf.square(y_data)) / sigma2
        bound += 0.5 * tf.reduce_sum(tf.square(c))
<<<<<<< HEAD
        bound += -0.5 * D * (tf.reduce_sum(psi0) / sigma2 -
                             tf.reduce_sum(tf.matrix_diag_part(AAT)))
        bound -= KL
        return bound

    @params_as_tensors
    def _build_predict(self, Xnew, full_cov=False):
=======
        bound += -0.5 * D * (tf.reduce_sum(psi0) / sigma2 - tf.reduce_sum(tf.linalg.diag_part(AAT)))
        bound -= KL
        return bound

    def predict_f(self, predict_at: tf.Tensor, full_cov: bool = False):
>>>>>>> 333ee645
        """
        Compute the mean and variance of the latent function at some new points.
        Note that this is very similar to the SGPR prediction, for which
        there are notes in the SGPR notebook.
        :param predict_at: Point to predict at.
        """
<<<<<<< HEAD
        pX = DiagonalGaussian(self.X_mean, self.X_var)

        num_inducing = len(self.feature)
        psi1 = expectation(pX, (self.kern, self.feature))
        psi2 = tf.reduce_sum(expectation(pX, (self.kern, self.feature), (self.kern, self.feature)), axis=0)
        Kuu = features.Kuu(self.feature, self.kern, jitter=settings.numerics.jitter_level)
        Kus = features.Kuf(self.feature, self.kern, Xnew)
        sigma2 = self.likelihood.variance
        sigma = tf.sqrt(sigma2)
        L = tf.cholesky(Kuu)

        A = tf.matrix_triangular_solve(L, tf.transpose(psi1), lower=True) / sigma
        tmp = tf.matrix_triangular_solve(L, psi2, lower=True)
        AAT = tf.matrix_triangular_solve(L, tf.transpose(tmp), lower=True) / sigma2
        B = AAT + tf.eye(num_inducing, dtype=settings.float_type)
        LB = tf.cholesky(B)
        c = tf.matrix_triangular_solve(LB, tf.matmul(A, self.Y), lower=True) / sigma
        tmp1 = tf.matrix_triangular_solve(L, Kus, lower=True)
        tmp2 = tf.matrix_triangular_solve(LB, tmp1, lower=True)
        mean = tf.matmul(tmp2, c, transpose_a=True)
        if full_cov:
            var = self.kern.K(Xnew) + tf.matmul(tmp2, tmp2, transpose_a=True) \
                  - tf.matmul(tmp1, tmp1, transpose_a=True)
            shape = tf.stack([1, 1, tf.shape(self.Y)[1]])
            var = tf.tile(tf.expand_dims(var, 2), shape)
        else:
            var = self.kern.Kdiag(Xnew) + tf.reduce_sum(tf.square(tmp2), 0) \
                  - tf.reduce_sum(tf.square(tmp1), 0)
            shape = tf.stack([1, tf.shape(self.Y)[1]])
            var = tf.tile(tf.expand_dims(var, 1), shape)
        return mean + self.mean_function(Xnew), var


def PCA_reduce(X, Q):
    """
    A helpful function for linearly reducing the dimensionality of the data X
    to Q.
    :param X: data array of size N (number of points) x D (dimensions)
    :param Q: Number of latent dimensions, Q < D
    :return: PCA projection array of size N x Q.
    """
    assert Q <= X.shape[1], 'Cannot have more latent dimensions than observed'
    evals, evecs = np.linalg.eigh(np.cov(X.T))
    W = evecs[:, -Q:]
    return (X - X.mean(0)).dot(W)
=======
        pX = DiagonalGaussian(self.x_data_mean, self.x_data_var)

        y_data = self.data
        num_inducing = len(self.inducing_variable)
        psi1 = expectation(pX, (self.kernel, self.inducing_variable))
        psi2 = tf.reduce_sum(expectation(pX, (self.kernel, self.inducing_variable),
                                         (self.kernel, self.inducing_variable)),
                             axis=0)
        jitter = default_jitter()
        Kus = covariances.Kuf(self.inducing_variable, self.kernel, predict_at)
        sigma2 = self.likelihood.variance
        sigma = tf.sqrt(sigma2)
        L = tf.linalg.cholesky(covariances.Kuu(self.inducing_variable, self.kernel, jitter=jitter))

        A = tf.linalg.triangular_solve(L, tf.transpose(psi1), lower=True) / sigma
        tmp = tf.linalg.triangular_solve(L, psi2, lower=True)
        AAT = tf.linalg.triangular_solve(L, tf.transpose(tmp), lower=True) / sigma2
        B = AAT + tf.eye(num_inducing, dtype=default_float())
        LB = tf.linalg.cholesky(B)
        c = tf.linalg.triangular_solve(LB, tf.linalg.matmul(A, y_data), lower=True) / sigma
        tmp1 = tf.linalg.triangular_solve(L, Kus, lower=True)
        tmp2 = tf.linalg.triangular_solve(LB, tmp1, lower=True)
        mean = tf.linalg.matmul(tmp2, c, transpose_a=True)
        if full_cov:
            var = self.kernel(predict_at) + tf.linalg.matmul(tmp2, tmp2, transpose_a=True) \
                  - tf.linalg.matmul(tmp1, tmp1, transpose_a=True)
            shape = tf.stack([1, 1, tf.shape(y_data)[1]])
            var = tf.tile(tf.expand_dims(var, 2), shape)
        else:
            var = self.kernel(predict_at, full=False) + tf.reduce_sum(tf.square(tmp2), 0) - tf.reduce_sum(
                tf.square(tmp1), 0)
            shape = tf.stack([1, tf.shape(y_data)[1]])
            var = tf.tile(tf.expand_dims(var, 1), shape)
        return mean + self.mean_function(predict_at), var
>>>>>>> 333ee645
<|MERGE_RESOLUTION|>--- conflicted
+++ resolved
@@ -14,24 +14,12 @@
 
 from typing import Optional
 
-<<<<<<< HEAD
-from .. import settings
-from .. import likelihoods
-from .. import transforms
-from .. import kernels
-from .. import features
-
-from ..params import Parameter
-from ..decors import params_as_tensors
-from ..mean_functions import Zero
-=======
 import numpy as np
 import tensorflow as tf
 
 from .. import covariances, inducing_variables, kernels, likelihoods
 from ..base import Parameter, positive
 from ..config import default_float, default_jitter
->>>>>>> 333ee645
 from ..expectations import expectation
 from ..kernels import Kernel
 from ..mean_functions import MeanFunction, Zero
@@ -46,34 +34,17 @@
     Standard GPLVM where the likelihood can be optimised with respect to the latent X.
     """
 
-<<<<<<< HEAD
-    def __init__(self, Y, latent_dim, X_mean=None, kern=None, mean_function=None, **kwargs):
-=======
     def __init__(self,
                  data: tf.Tensor,
                  latent_dim: int,
                  x_data_mean: Optional[tf.Tensor] = None,
                  kernel: Optional[Kernel] = None,
                  mean_function: Optional[MeanFunction] = None):
->>>>>>> 333ee645
         """
         Initialise GPLVM object. This method only works with a Gaussian likelihood.
 
         :param data: y data matrix, size N (number of points) x D (dimensions)
         :param Z: matrix of inducing points, size M (inducing points) x Q (latent dimensions)
-<<<<<<< HEAD
-        :param X_mean: latent positions (N x Q), for the initialisation of the latent space.
-        :param kern: kernel specification, by default RBF
-        :param mean_function: mean function, by default None.
-        """
-        if mean_function is None:
-            mean_function = Zero()
-        if kern is None:
-            kern = kernels.RBF(latent_dim, ARD=True)
-        if X_mean is None:
-            X_mean = PCA_reduce(Y, latent_dim)
-        num_latent = X_mean.shape[1]
-=======
         :param x_data_mean: latent positions ([N, Q]), for the initialisation of the latent space.
         :param kernel: kernel specification, by default Squared Exponential
         :param mean_function: mean function, by default None.
@@ -82,7 +53,6 @@
             x_data_mean = pca_reduce(data, latent_dim)
 
         num_latent = x_data_mean.shape[1]
->>>>>>> 333ee645
         if num_latent != latent_dim:
             msg = 'Passed in number of latent {0} does not match initial X {1}.'
             raise ValueError(msg.format(latent_dim, num_latent))
@@ -95,21 +65,6 @@
 
         if data.shape[1] < num_latent:
             raise ValueError('More latent dimensions than observed.')
-<<<<<<< HEAD
-        GPR.__init__(self, X_mean, Y, kern, mean_function=mean_function, **kwargs)
-        del self.X  # in GPLVM this is a Param
-        self.X = Parameter(X_mean)
-
-
-class BayesianGPLVM(GPModel):
-    def __init__(self, X_mean, X_var, Y, kern, M, Z=None, X_prior_mean=None, X_prior_var=None):
-        """
-        Initialise Bayesian GPLVM object. This method only works with a Gaussian likelihood.
-        :param X_mean: initial latent positions, size N (number of points) x Q (latent dimensions).
-        :param X_var: variance of latent positions (N x Q), for the initialisation of the latent space.
-        :param Y: data matrix, size N (number of points) x D (dimensions)
-        :param kern: kernel specification, by default RBF
-=======
 
         gpr_data = (Parameter(x_data_mean), data)
         super().__init__(gpr_data, kernel, mean_function=mean_function)
@@ -131,32 +86,12 @@
         :param x_data_mean: initial latent positions, size N (number of points) x Q (latent dimensions).
         :param x_data_var: variance of latent positions ([N, Q]), for the initialisation of the latent space.
         :param kernel: kernel specification, by default Squared Exponential
->>>>>>> 333ee645
         :param M: number of inducing points
         :param Z: matrix of inducing points, size M (inducing points) x Q (latent dimensions). By default
         random permutation of x_data_mean.
         :param X_prior_mean: prior mean used in KL term of bound. By default 0. Same size as x_data_mean.
         :param x_prior_var: pripor variance used in KL term of bound. By default 1.
         """
-<<<<<<< HEAD
-        GPModel.__init__(self, X_mean, Y, kern,
-                         likelihood=likelihoods.Gaussian(),
-                         mean_function=Zero())
-        del self.X  # in GPLVM this is a Param
-        self.X_mean = Parameter(X_mean)
-        # diag_transform = transforms.DiagMatrix(X_var.shape[1])
-        # self.X_var = Parameter(diag_transform.forward(transforms.positive.backward(X_var)) if X_var.ndim == 2 else X_var,
-        #                    diag_transform)
-        assert X_var.ndim == 2
-        self.X_var = Parameter(X_var, transform=transforms.positive)
-
-        self.num_data, self.num_latent = X_mean.shape
-        self.output_dim = Y.shape[1]
-
-        assert np.all(X_mean.shape == X_var.shape)
-        assert X_mean.shape[0] == Y.shape[0], 'X mean and Y must be same size.'
-        assert X_var.shape[0] == Y.shape[0], 'X var and Y must be same size.'
-=======
         super().__init__(kernel, likelihoods.Gaussian())
         self.data = data
         assert x_data_var.ndim == 2
@@ -170,36 +105,12 @@
         assert np.all(x_data_mean.shape == x_data_var.shape)
         assert x_data_mean.shape[0] == data.shape[0], 'X mean and Y must be same size.'
         assert x_data_var.shape[0] == data.shape[0], 'X var and Y must be same size.'
->>>>>>> 333ee645
 
         # inducing points
         if inducing_variable is None:
             # By default we initialize by subset of initial latent points
             inducing_variable = np.random.permutation(x_data_mean.copy())[:num_inducing_variables]
 
-<<<<<<< HEAD
-        self.feature = features.InducingPoints(Z)
-
-        assert len(self.feature) == M
-        assert X_mean.shape[1] == self.num_latent
-
-        # deal with parameters for the prior mean variance of X
-        if X_prior_mean is None:
-            X_prior_mean = np.zeros((self.num_data, self.num_latent))
-        if X_prior_var is None:
-            X_prior_var = np.ones((self.num_data, self.num_latent))
-
-        self.X_prior_mean = np.asarray(np.atleast_1d(X_prior_mean), dtype=settings.float_type)
-        self.X_prior_var = np.asarray(np.atleast_1d(X_prior_var), dtype=settings.float_type)
-
-        assert self.X_prior_mean.shape[0] == self.num_data
-        assert self.X_prior_mean.shape[1] == self.num_latent
-        assert self.X_prior_var.shape[0] == self.num_data
-        assert self.X_prior_var.shape[1] == self.num_latent
-
-    @params_as_tensors
-    def _build_likelihood(self):
-=======
         self.inducing_variable = inducing_variables.InducingPoints(inducing_variable)
 
         assert len(self.inducing_variable) == num_inducing_variables
@@ -220,21 +131,10 @@
         assert self.x_prior_var.shape[1] == self.num_latent
 
     def log_likelihood(self):
->>>>>>> 333ee645
         """
         Construct a tensorflow function to compute the bound on the marginal
         likelihood.
         """
-<<<<<<< HEAD
-        pX = DiagonalGaussian(self.X_mean, self.X_var)
-
-        num_inducing = len(self.feature)
-        psi0 = tf.reduce_sum(expectation(pX, self.kern))
-        psi1 = expectation(pX, (self.kern, self.feature))
-        psi2 = tf.reduce_sum(expectation(pX, (self.kern, self.feature), (self.kern, self.feature)), axis=0)
-        Kuu = features.Kuu(self.feature, self.kern, jitter=settings.jitter)
-        L = tf.cholesky(Kuu)
-=======
         pX = DiagonalGaussian(self.x_data_mean, self.x_data_var)
 
         y_data = self.data
@@ -246,33 +146,10 @@
                              axis=0)
         cov_uu = covariances.Kuu(self.inducing_variable, self.kernel, jitter=default_jitter())
         L = tf.linalg.cholesky(cov_uu)
->>>>>>> 333ee645
         sigma2 = self.likelihood.variance
         sigma = tf.sqrt(sigma2)
 
         # Compute intermediate matrices
-<<<<<<< HEAD
-        A = tf.matrix_triangular_solve(L, tf.transpose(psi1), lower=True) / sigma
-        tmp = tf.matrix_triangular_solve(L, psi2, lower=True)
-        AAT = tf.matrix_triangular_solve(L, tf.transpose(tmp), lower=True) / sigma2
-        B = AAT + tf.eye(num_inducing, dtype=settings.float_type)
-        LB = tf.cholesky(B)
-        log_det_B = 2. * tf.reduce_sum(tf.log(tf.matrix_diag_part(LB)))
-        c = tf.matrix_triangular_solve(LB, tf.matmul(A, self.Y), lower=True) / sigma
-
-        # KL[q(x) || p(x)]
-        dX_var = self.X_var if len(self.X_var.get_shape()) == 2 else tf.matrix_diag_part(self.X_var)
-        NQ = tf.cast(tf.size(self.X_mean), settings.float_type)
-        D = tf.cast(tf.shape(self.Y)[1], settings.float_type)
-        KL = -0.5 * tf.reduce_sum(tf.log(dX_var)) \
-             + 0.5 * tf.reduce_sum(tf.log(self.X_prior_var)) \
-             - 0.5 * NQ \
-             + 0.5 * tf.reduce_sum((tf.square(self.X_mean - self.X_prior_mean) + dX_var) / self.X_prior_var)
-
-        # compute log marginal bound
-        ND = tf.cast(tf.size(self.Y), settings.float_type)
-        bound = -0.5 * ND * tf.log(2 * np.pi * sigma2)
-=======
         A = tf.linalg.triangular_solve(L, tf.transpose(psi1), lower=True) / sigma
         tmp = tf.linalg.triangular_solve(L, psi2, lower=True)
         AAT = tf.linalg.triangular_solve(L, tf.transpose(tmp), lower=True) / sigma2
@@ -293,78 +170,20 @@
         # compute log marginal bound
         ND = tf.cast(tf.size(y_data), default_float())
         bound = -0.5 * ND * tf.math.log(2 * np.pi * sigma2)
->>>>>>> 333ee645
         bound += -0.5 * D * log_det_B
         bound += -0.5 * tf.reduce_sum(tf.square(y_data)) / sigma2
         bound += 0.5 * tf.reduce_sum(tf.square(c))
-<<<<<<< HEAD
-        bound += -0.5 * D * (tf.reduce_sum(psi0) / sigma2 -
-                             tf.reduce_sum(tf.matrix_diag_part(AAT)))
-        bound -= KL
-        return bound
-
-    @params_as_tensors
-    def _build_predict(self, Xnew, full_cov=False):
-=======
         bound += -0.5 * D * (tf.reduce_sum(psi0) / sigma2 - tf.reduce_sum(tf.linalg.diag_part(AAT)))
         bound -= KL
         return bound
 
     def predict_f(self, predict_at: tf.Tensor, full_cov: bool = False):
->>>>>>> 333ee645
         """
         Compute the mean and variance of the latent function at some new points.
         Note that this is very similar to the SGPR prediction, for which
         there are notes in the SGPR notebook.
         :param predict_at: Point to predict at.
         """
-<<<<<<< HEAD
-        pX = DiagonalGaussian(self.X_mean, self.X_var)
-
-        num_inducing = len(self.feature)
-        psi1 = expectation(pX, (self.kern, self.feature))
-        psi2 = tf.reduce_sum(expectation(pX, (self.kern, self.feature), (self.kern, self.feature)), axis=0)
-        Kuu = features.Kuu(self.feature, self.kern, jitter=settings.numerics.jitter_level)
-        Kus = features.Kuf(self.feature, self.kern, Xnew)
-        sigma2 = self.likelihood.variance
-        sigma = tf.sqrt(sigma2)
-        L = tf.cholesky(Kuu)
-
-        A = tf.matrix_triangular_solve(L, tf.transpose(psi1), lower=True) / sigma
-        tmp = tf.matrix_triangular_solve(L, psi2, lower=True)
-        AAT = tf.matrix_triangular_solve(L, tf.transpose(tmp), lower=True) / sigma2
-        B = AAT + tf.eye(num_inducing, dtype=settings.float_type)
-        LB = tf.cholesky(B)
-        c = tf.matrix_triangular_solve(LB, tf.matmul(A, self.Y), lower=True) / sigma
-        tmp1 = tf.matrix_triangular_solve(L, Kus, lower=True)
-        tmp2 = tf.matrix_triangular_solve(LB, tmp1, lower=True)
-        mean = tf.matmul(tmp2, c, transpose_a=True)
-        if full_cov:
-            var = self.kern.K(Xnew) + tf.matmul(tmp2, tmp2, transpose_a=True) \
-                  - tf.matmul(tmp1, tmp1, transpose_a=True)
-            shape = tf.stack([1, 1, tf.shape(self.Y)[1]])
-            var = tf.tile(tf.expand_dims(var, 2), shape)
-        else:
-            var = self.kern.Kdiag(Xnew) + tf.reduce_sum(tf.square(tmp2), 0) \
-                  - tf.reduce_sum(tf.square(tmp1), 0)
-            shape = tf.stack([1, tf.shape(self.Y)[1]])
-            var = tf.tile(tf.expand_dims(var, 1), shape)
-        return mean + self.mean_function(Xnew), var
-
-
-def PCA_reduce(X, Q):
-    """
-    A helpful function for linearly reducing the dimensionality of the data X
-    to Q.
-    :param X: data array of size N (number of points) x D (dimensions)
-    :param Q: Number of latent dimensions, Q < D
-    :return: PCA projection array of size N x Q.
-    """
-    assert Q <= X.shape[1], 'Cannot have more latent dimensions than observed'
-    evals, evecs = np.linalg.eigh(np.cov(X.T))
-    W = evecs[:, -Q:]
-    return (X - X.mean(0)).dot(W)
-=======
         pX = DiagonalGaussian(self.x_data_mean, self.x_data_var)
 
         y_data = self.data
@@ -398,5 +217,4 @@
                 tf.square(tmp1), 0)
             shape = tf.stack([1, tf.shape(y_data)[1]])
             var = tf.tile(tf.expand_dims(var, 1), shape)
-        return mean + self.mean_function(predict_at), var
->>>>>>> 333ee645
+        return mean + self.mean_function(predict_at), var