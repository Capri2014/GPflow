# Copyright 2016 the GPflow authors.
#
# Licensed under the Apache License, Version 2.0 (the "License");
# you may not use this file except in compliance with the License.
# You may obtain a copy of the License at
#
# http://www.apache.org/licenses/LICENSE-2.0
#
# Unless required by applicable law or agreed to in writing, software
# distributed under the License is distributed on an "AS IS" BASIS,
# WITHOUT WARRANTIES OR CONDITIONS OF ANY KIND, either express or implied.
# See the License for the specific language governing permissions and
# limitations under the License.

from typing import Optional

import numpy as np
import tensorflow as tf

from .. import covariances, kernels, likelihoods
from ..base import Parameter
from ..config import default_float, default_jitter
from ..expectations import expectation
from ..kernels import Kernel
from ..mean_functions import MeanFunction, Zero
from ..probability_distributions import DiagonalGaussian
from ..utilities import positive
from ..utilities.ops import pca_reduce
from .gpr import GPR
from .model import GPModel
from .util import inducingpoint_wrapper


class GPLVM(GPR):
    """
    Standard GPLVM where the likelihood can be optimised with respect to the latent X.
    """

    def __init__(
        self,
        data: tf.Tensor,
        latent_dim: int,
        X_data_mean: Optional[tf.Tensor] = None,
        kernel: Optional[Kernel] = None,
        mean_function: Optional[MeanFunction] = None,
    ):
        """
        Initialise GPLVM object. This method only works with a Gaussian likelihood.

        :param data: y data matrix, size N (number of points) x D (dimensions)
        :param latent_dim: the number of latent dimensions (Q)
        :param X_data_mean: latent positions ([N, Q]), for the initialisation of the latent space.
        :param kernel: kernel specification, by default Squared Exponential
        :param mean_function: mean function, by default None.
        """
        if X_data_mean is None:
            X_data_mean = pca_reduce(data, latent_dim)

        num_latent_gps = X_data_mean.shape[1]
        if num_latent_gps != latent_dim:
            msg = "Passed in number of latent {0} does not match initial X {1}."
            raise ValueError(msg.format(latent_dim, num_latent_gps))

        if mean_function is None:
            mean_function = Zero()

        if kernel is None:
            kernel = kernels.SquaredExponential(lengthscales=tf.ones((latent_dim,)))

        if data.shape[1] < num_latent_gps:
            raise ValueError("More latent dimensions than observed.")

        gpr_data = (Parameter(X_data_mean), data)
        super().__init__(gpr_data, kernel, mean_function=mean_function)


class BayesianGPLVM(GPModel):
    def __init__(
        self,
        data: tf.Tensor,
        X_data_mean: tf.Tensor,
        X_data_var: tf.Tensor,
        kernel: Kernel,
        num_inducing_variables: Optional[int] = None,
        inducing_variable=None,
        X_prior_mean=None,
        X_prior_var=None,
    ):
        """
        Initialise Bayesian GPLVM object. This method only works with a Gaussian likelihood.

        :param data: data matrix, size N (number of points) x D (dimensions)
        :param X_data_mean: initial latent positions, size N (number of points) x Q (latent dimensions).
        :param X_data_var: variance of latent positions ([N, Q]), for the initialisation of the latent space.
        :param kernel: kernel specification, by default Squared Exponential
        :param num_inducing_variables: number of inducing points, M
        :param inducing_variable: matrix of inducing points, size M (inducing points) x Q (latent dimensions). By default
            random permutation of X_data_mean.
        :param X_prior_mean: prior mean used in KL term of bound. By default 0. Same size as X_data_mean.
        :param X_prior_var: prior variance used in KL term of bound. By default 1.
        """
        num_data, num_latent_gps = x_data_mean.shape
        super().__init__(kernel, likelihoods.Gaussian(), num_latent_gps=num_latent_gps)
        self.data = data
        assert X_data_var.ndim == 2

        self.X_data_mean = Parameter(X_data_mean)
        self.X_data_var = Parameter(X_data_var, transform=positive())

<<<<<<< HEAD
        self.num_data = num_data
=======
        self.num_data, self.num_latent_gps = X_data_mean.shape
>>>>>>> 6d989a86
        self.output_dim = data.shape[-1]

        assert np.all(X_data_mean.shape == X_data_var.shape)
        assert X_data_mean.shape[0] == data.shape[0], "X mean and Y must be same size."
        assert X_data_var.shape[0] == data.shape[0], "X var and Y must be same size."

        if (inducing_variable is None) == (num_inducing_variables is None):
            raise ValueError(
                "BayesianGPLVM needs exactly one of `inducing_variable` and `num_inducing_variables`"
            )

        if inducing_variable is None:
            # By default we initialize by subset of initial latent points
            inducing_variable = np.random.permutation(X_data_mean.copy())[:num_inducing_variables]

        self.inducing_variable = inducingpoint_wrapper(inducing_variable)

        assert X_data_mean.shape[1] == self.num_latent_gps

        # deal with parameters for the prior mean variance of X
        if X_prior_mean is None:
            X_prior_mean = tf.zeros((self.num_data, self.num_latent_gps), dtype=default_float())
        if X_prior_var is None:
            X_prior_var = tf.ones((self.num_data, self.num_latent_gps))

        self.X_prior_mean = tf.convert_to_tensor(np.atleast_1d(X_prior_mean), dtype=default_float())
        self.X_prior_var = tf.convert_to_tensor(np.atleast_1d(X_prior_var), dtype=default_float())

        assert self.X_prior_mean.shape[0] == self.num_data
        assert self.X_prior_mean.shape[1] == self.num_latent_gps
        assert self.X_prior_var.shape[0] == self.num_data
        assert self.X_prior_var.shape[1] == self.num_latent_gps

    def log_likelihood(self):
        """
        Construct a tensorflow function to compute the bound on the marginal
        likelihood.
        """
        pX = DiagonalGaussian(self.X_data_mean, self.X_data_var)

        Y_data = self.data
        num_inducing = len(self.inducing_variable)
        psi0 = tf.reduce_sum(expectation(pX, self.kernel))
        psi1 = expectation(pX, (self.kernel, self.inducing_variable))
        psi2 = tf.reduce_sum(
            expectation(
                pX, (self.kernel, self.inducing_variable), (self.kernel, self.inducing_variable)
            ),
            axis=0,
        )
        cov_uu = covariances.Kuu(self.inducing_variable, self.kernel, jitter=default_jitter())
        L = tf.linalg.cholesky(cov_uu)
        sigma2 = self.likelihood.variance
        sigma = tf.sqrt(sigma2)

        # Compute intermediate matrices
        A = tf.linalg.triangular_solve(L, tf.transpose(psi1), lower=True) / sigma
        tmp = tf.linalg.triangular_solve(L, psi2, lower=True)
        AAT = tf.linalg.triangular_solve(L, tf.transpose(tmp), lower=True) / sigma2
        B = AAT + tf.eye(num_inducing, dtype=default_float())
        LB = tf.linalg.cholesky(B)
        log_det_B = 2.0 * tf.reduce_sum(tf.math.log(tf.linalg.diag_part(LB)))
        c = tf.linalg.triangular_solve(LB, tf.linalg.matmul(A, Y_data), lower=True) / sigma

        # KL[q(x) || p(x)]
        dX_data_var = (
            self.X_data_var
            if self.X_data_var.shape.ndims == 2
            else tf.linalg.diag_part(self.X_data_var)
        )
        NQ = tf.cast(tf.size(self.X_data_mean), default_float())
        D = tf.cast(tf.shape(Y_data)[1], default_float())
        KL = -0.5 * tf.reduce_sum(tf.math.log(dX_data_var))
        KL += 0.5 * tf.reduce_sum(tf.math.log(self.X_prior_var))
        KL -= 0.5 * NQ
        KL += 0.5 * tf.reduce_sum(
            (tf.square(self.X_data_mean - self.X_prior_mean) + dX_data_var) / self.X_prior_var
        )

        # compute log marginal bound
        ND = tf.cast(tf.size(Y_data), default_float())
        bound = -0.5 * ND * tf.math.log(2 * np.pi * sigma2)
        bound += -0.5 * D * log_det_B
        bound += -0.5 * tf.reduce_sum(tf.square(Y_data)) / sigma2
        bound += 0.5 * tf.reduce_sum(tf.square(c))
        bound += -0.5 * D * (tf.reduce_sum(psi0) / sigma2 - tf.reduce_sum(tf.linalg.diag_part(AAT)))
        bound -= KL
        return bound

    def predict_f(self, Xnew: tf.Tensor, full_cov: bool = False, full_output_cov: bool = False):
        """
        Compute the mean and variance of the latent function at some new points.
        Note that this is very similar to the SGPR prediction, for which
        there are notes in the SGPR notebook.

        Note: This model does not allow full output covariances.

        :param Xnew: points at which to predict
        """
        if full_output_cov:
            raise NotImplementedError

        pX = DiagonalGaussian(self.X_data_mean, self.X_data_var)

        Y_data = self.data
        num_inducing = len(self.inducing_variable)
        psi1 = expectation(pX, (self.kernel, self.inducing_variable))
        psi2 = tf.reduce_sum(
            expectation(
                pX, (self.kernel, self.inducing_variable), (self.kernel, self.inducing_variable)
            ),
            axis=0,
        )
        jitter = default_jitter()
        Kus = covariances.Kuf(self.inducing_variable, self.kernel, Xnew)
        sigma2 = self.likelihood.variance
        sigma = tf.sqrt(sigma2)
        L = tf.linalg.cholesky(covariances.Kuu(self.inducing_variable, self.kernel, jitter=jitter))

        A = tf.linalg.triangular_solve(L, tf.transpose(psi1), lower=True) / sigma
        tmp = tf.linalg.triangular_solve(L, psi2, lower=True)
        AAT = tf.linalg.triangular_solve(L, tf.transpose(tmp), lower=True) / sigma2
        B = AAT + tf.eye(num_inducing, dtype=default_float())
        LB = tf.linalg.cholesky(B)
        c = tf.linalg.triangular_solve(LB, tf.linalg.matmul(A, Y_data), lower=True) / sigma
        tmp1 = tf.linalg.triangular_solve(L, Kus, lower=True)
        tmp2 = tf.linalg.triangular_solve(LB, tmp1, lower=True)
        mean = tf.linalg.matmul(tmp2, c, transpose_a=True)
        if full_cov:
            var = (
                self.kernel(Xnew)
                + tf.linalg.matmul(tmp2, tmp2, transpose_a=True)
                - tf.linalg.matmul(tmp1, tmp1, transpose_a=True)
            )
            shape = tf.stack([1, 1, tf.shape(Y_data)[1]])
            var = tf.tile(tf.expand_dims(var, 2), shape)
        else:
            var = (
                self.kernel(Xnew, full_cov=False)
                + tf.reduce_sum(tf.square(tmp2), axis=0)
                - tf.reduce_sum(tf.square(tmp1), axis=0)
            )
            shape = tf.stack([1, tf.shape(Y_data)[1]])
            var = tf.tile(tf.expand_dims(var, 1), shape)
        return mean + self.mean_function(Xnew), var

    def predict_log_density(self, data: tf.Tensor):
        raise NotImplementedError<|MERGE_RESOLUTION|>--- conflicted
+++ resolved
@@ -99,7 +99,7 @@
         :param X_prior_mean: prior mean used in KL term of bound. By default 0. Same size as X_data_mean.
         :param X_prior_var: prior variance used in KL term of bound. By default 1.
         """
-        num_data, num_latent_gps = x_data_mean.shape
+        num_data, num_latent_gps = X_data_mean.shape
         super().__init__(kernel, likelihoods.Gaussian(), num_latent_gps=num_latent_gps)
         self.data = data
         assert X_data_var.ndim == 2
@@ -107,11 +107,7 @@
         self.X_data_mean = Parameter(X_data_mean)
         self.X_data_var = Parameter(X_data_var, transform=positive())
 
-<<<<<<< HEAD
         self.num_data = num_data
-=======
-        self.num_data, self.num_latent_gps = X_data_mean.shape
->>>>>>> 6d989a86
         self.output_dim = data.shape[-1]
 
         assert np.all(X_data_mean.shape == X_data_var.shape)
