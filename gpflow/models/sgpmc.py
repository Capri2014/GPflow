--- conflicted
+++ resolved
@@ -93,13 +93,7 @@
     def maximum_likelihood_objective(self) -> tf.Tensor:
         return self.log_conditional_likelihood_lower_bound()
 
-<<<<<<< HEAD
     def log_conditional_likelihood_lower_bound(self) -> tf.Tensor:
-=======
-    def log_conditional_likelihood_lower_bound(
-        self, data: Optional[RegressionData] = None
-    ) -> tf.Tensor:
->>>>>>> e745e688
         """
         This function computes the optimal density for v, q*(v), up to a constant
         """
