# Copyright 2016 James Hensman, alexggmatthews, Mark van der Wilk
#
# Licensed under the Apache License, Version 2.0 (the "License");
# you may not use this file except in compliance with the License.
# You may obtain a copy of the License at
#
# http://www.apache.org/licenses/LICENSE-2.0
#
# Unless required by applicable law or agreed to in writing, software
# distributed under the License is distributed on an "AS IS" BASIS,
# WITHOUT WARRANTIES OR CONDITIONS OF ANY KIND, either express or implied.
# See the License for the specific language governing permissions and
# limitations under the License.
from typing import Optional

import numpy as np
import tensorflow as tf

from gpflow.kernels import Kernel
from .. import likelihoods
from ..config import default_float, default_jitter
from ..covariances.dispatch import Kuf, Kuu
from ..inducing_variables import InducingPoints
from ..mean_functions import Zero, MeanFunction
from .model import MeanAndVariance, GPModel, RegressionData, BayesianModelWithData
from .util import inducingpoint_wrapper


class SGPRBase(GPModel, BayesianModelWithData):
    """
    Common base class for SGPR and GPRFITC that provides the common __init__
    and upper_bound() methods.
    """

    def __init__(
        self,
        data: RegressionData,
        kernel: Kernel,
        mean_function: Optional[MeanFunction] = None,
        inducing_variable: Optional[InducingPoints] = None,
        num_latent_gps: Optional[int] = None,
        noise_variance: float = 1.0,
    ):
        """
        `data`:  a tuple of (X, Y), where the inputs X has shape [N, D]
            and the outputs Y has shape [N, R].
        `inducing_variable`:  an InducingPoints instance or a matrix of
            the pseudo inputs Z, of shape [M, D].
        `kernel`, `mean_function` are appropriate GPflow objects

        This method only works with a Gaussian likelihood, its variance is
        initialized to `noise_variance`.
        """
        likelihood = likelihoods.Gaussian(noise_variance)
        X_data, Y_data = data
        num_latent_gps = Y_data.shape[-1] if num_latent_gps is None else num_latent_gps
        super().__init__(kernel, likelihood, mean_function, num_latent_gps=num_latent_gps)

        self.data = data
        self.num_data = X_data.shape[0]

        self.inducing_variable = inducingpoint_wrapper(inducing_variable)

    def upper_bound(self):
        """
        Upper bound for the sparse GP regression marginal likelihood.  Note that
        the same inducing points are used for calculating the upper bound, as are
        used for computing the likelihood approximation. This may not lead to the
        best upper bound. The upper bound can be tightened by optimising Z, just
        like the lower bound. This is especially important in FITC, as FITC is
        known to produce poor inducing point locations. An optimisable upper bound
        can be found in https://github.com/markvdw/gp_upper.

        The key reference is

        ::

          @misc{titsias_2014,
            title={Variational Inference for Gaussian and Determinantal Point Processes},
            url={http://www2.aueb.gr/users/mtitsias/papers/titsiasNipsVar14.pdf},
            publisher={Workshop on Advances in Variational Inference (NIPS 2014)},
            author={Titsias, Michalis K.},
            year={2014},
            month={Dec}
          }

        The key quantity, the trace term, can be computed via

        >>> _, v = conditionals.conditional(X, model.inducing_variable.Z, model.kernel,
        ...                                 np.zeros((len(model.inducing_variable), 1)))

        which computes each individual element of the trace term.
        """
        X_data, Y_data = self.data
        num_data = tf.cast(tf.shape(Y_data)[0], default_float())

        Kdiag = self.kernel(X_data, full_cov=False)
        kuu = Kuu(self.inducing_variable, self.kernel, jitter=default_jitter())
        kuf = Kuf(self.inducing_variable, self.kernel, X_data)

        I = tf.eye(tf.shape(kuu)[0], dtype=default_float())

        L = tf.linalg.cholesky(kuu)
        A = tf.linalg.triangular_solve(L, kuf, lower=True)
        AAT = tf.linalg.matmul(A, A, transpose_b=True)
        B = I + AAT / self.likelihood.variance
        LB = tf.linalg.cholesky(B)

        # Using the Trace bound, from Titsias' presentation
        c = tf.reduce_sum(Kdiag) - tf.reduce_sum(tf.square(A))

        # Alternative bound on max eigenval:
        corrected_noise = self.likelihood.variance + c

        const = -0.5 * num_data * tf.math.log(2 * np.pi * self.likelihood.variance)
        logdet = -tf.reduce_sum(tf.math.log(tf.linalg.diag_part(LB)))

        LC = tf.linalg.cholesky(I + AAT / corrected_noise)
        v = tf.linalg.triangular_solve(
            LC, tf.linalg.matmul(A, Y_data) / corrected_noise, lower=True
        )
        quad = -0.5 * tf.reduce_sum(tf.square(Y_data)) / corrected_noise + 0.5 * tf.reduce_sum(
            tf.square(v)
        )

        return const + logdet + quad


class SGPR(SGPRBase):
    """
    Sparse Variational GP regression. The key reference is

    ::

      @inproceedings{titsias2009variational,
        title={Variational learning of inducing variables in
               sparse Gaussian processes},
        author={Titsias, Michalis K},
        booktitle={International Conference on
                   Artificial Intelligence and Statistics},
        pages={567--574},
        year={2009}
      }



    """

    def maximum_likelihood_objective(self):
        return self.elbo()

    def elbo(self):
        """
        Construct a tensorflow function to compute the bound on the marginal
        likelihood. For a derivation of the terms in here, see the associated
        SGPR notebook.
        """
<<<<<<< HEAD
        x_data, y_data = self.data
=======
        if data is None:
            data = self.data
        X_data, Y_data = data
>>>>>>> e745e688

        num_inducing = len(self.inducing_variable)
        num_data = tf.cast(tf.shape(Y_data)[0], default_float())
        output_dim = tf.cast(tf.shape(Y_data)[1], default_float())

        err = Y_data - self.mean_function(X_data)
        Kdiag = self.kernel(X_data, full_cov=False)
        kuf = Kuf(self.inducing_variable, self.kernel, X_data)
        kuu = Kuu(self.inducing_variable, self.kernel, jitter=default_jitter())
        L = tf.linalg.cholesky(kuu)
        sigma = tf.sqrt(self.likelihood.variance)

        # Compute intermediate matrices
        A = tf.linalg.triangular_solve(L, kuf, lower=True) / sigma
        AAT = tf.linalg.matmul(A, A, transpose_b=True)
        B = AAT + tf.eye(num_inducing, dtype=default_float())
        LB = tf.linalg.cholesky(B)
        Aerr = tf.linalg.matmul(A, err)
        c = tf.linalg.triangular_solve(LB, Aerr, lower=True) / sigma

        # compute log marginal bound
        bound = -0.5 * num_data * output_dim * np.log(2 * np.pi)
        bound += tf.negative(output_dim) * tf.reduce_sum(tf.math.log(tf.linalg.diag_part(LB)))
        bound -= 0.5 * num_data * output_dim * tf.math.log(self.likelihood.variance)
        bound += -0.5 * tf.reduce_sum(tf.square(err)) / self.likelihood.variance
        bound += 0.5 * tf.reduce_sum(tf.square(c))
        bound += -0.5 * output_dim * tf.reduce_sum(Kdiag) / self.likelihood.variance
        bound += 0.5 * output_dim * tf.reduce_sum(tf.linalg.diag_part(AAT))

        return bound

    def predict_f(self, X: tf.Tensor, full_cov=False, full_output_cov=False) -> MeanAndVariance:
        """
        Compute the mean and variance of the latent function at some new points
        Xnew. For a derivation of the terms in here, see the associated SGPR
        notebook.
        """
        X_data, Y_data = self.data
        num_inducing = len(self.inducing_variable)
        err = Y_data - self.mean_function(X_data)
        kuf = Kuf(self.inducing_variable, self.kernel, X_data)
        kuu = Kuu(self.inducing_variable, self.kernel, jitter=default_jitter())
        Kus = Kuf(self.inducing_variable, self.kernel, X)
        sigma = tf.sqrt(self.likelihood.variance)
        L = tf.linalg.cholesky(kuu)
        A = tf.linalg.triangular_solve(L, kuf, lower=True) / sigma
        B = tf.linalg.matmul(A, A, transpose_b=True) + tf.eye(num_inducing, dtype=default_float())
        LB = tf.linalg.cholesky(B)
        Aerr = tf.linalg.matmul(A, err)
        c = tf.linalg.triangular_solve(LB, Aerr, lower=True) / sigma
        tmp1 = tf.linalg.triangular_solve(L, Kus, lower=True)
        tmp2 = tf.linalg.triangular_solve(LB, tmp1, lower=True)
        mean = tf.linalg.matmul(tmp2, c, transpose_a=True)
        if full_cov:
            var = (
                self.kernel(X)
                + tf.linalg.matmul(tmp2, tmp2, transpose_a=True)
                - tf.linalg.matmul(tmp1, tmp1, transpose_a=True)
            )
            var = tf.tile(var[None, ...], [self.num_latent_gps, 1, 1])  # [P, N, N]
        else:
            var = (
                self.kernel(X, full_cov=False)
                + tf.reduce_sum(tf.square(tmp2), 0)
                - tf.reduce_sum(tf.square(tmp1), 0)
            )
            var = tf.tile(var[:, None], [1, self.num_latent_gps])
        return mean + self.mean_function(X), var

    def compute_qu(self):
        """
        Computes the mean and variance of q(u) = N(mu, cov), the variational distribution on
        inducing outputs. SVGP with this q(u) should predict identically to
        SGPR.
        :return: mu, cov
        """
        X_data, Y_data = self.data

        kuf = Kuf(self.inducing_variable, self.kernel, X_data)
        kuu = Kuu(self.inducing_variable, self.kernel, jitter=default_jitter())

        sig = kuu + (self.likelihood.variance ** -1) * tf.matmul(kuf, kuf, transpose_b=True)
        sig_sqrt = tf.linalg.cholesky(sig)

        sig_sqrt_kuu = tf.linalg.triangular_solve(sig_sqrt, kuu)

        cov = tf.linalg.matmul(sig_sqrt_kuu, sig_sqrt_kuu, transpose_a=True)
        err = Y_data - self.mean_function(X_data)
        mu = (
            tf.linalg.matmul(
                sig_sqrt_kuu,
                tf.linalg.triangular_solve(sig_sqrt, tf.linalg.matmul(kuf, err)),
                transpose_a=True,
            )
            / self.likelihood.variance
        )

        return mu, cov


class GPRFITC(SGPRBase):
    """
    This implements GP regression with the FITC approximation.
    The key reference is

    ::

      @inproceedings{Snelson06sparsegaussian,
        author = {Edward Snelson and Zoubin Ghahramani},
        title = {Sparse Gaussian Processes using Pseudo-inputs},
        booktitle = {Advances In Neural Information Processing Systems},
        year = {2006},
        pages = {1257--1264},
        publisher = {MIT press}
      }

    Implementation loosely based on code from GPML matlab library although
    obviously gradients are automatic in GPflow.
    """

<<<<<<< HEAD
    def common_terms(self):
        x_data, y_data = self.data
=======
    def common_terms(self, data):
        X_data, Y_data = data
>>>>>>> e745e688
        num_inducing = len(self.inducing_variable)
        err = Y_data - self.mean_function(X_data)  # size [N, R]
        Kdiag = self.kernel(X_data, full_cov=False)
        kuf = Kuf(self.inducing_variable, self.kernel, X_data)
        kuu = Kuu(self.inducing_variable, self.kernel, jitter=default_jitter())

        Luu = tf.linalg.cholesky(kuu)  # => Luu Luu^T = kuu
        V = tf.linalg.triangular_solve(Luu, kuf)  # => V^T V = Qff = kuf^T kuu^-1 kuf

        diagQff = tf.reduce_sum(tf.square(V), 0)
        nu = Kdiag - diagQff + self.likelihood.variance

        B = tf.eye(num_inducing, dtype=default_float()) + tf.linalg.matmul(
            V / nu, V, transpose_b=True
        )
        L = tf.linalg.cholesky(B)
        beta = err / tf.expand_dims(nu, 1)  # size [N, R]
        alpha = tf.linalg.matmul(V, beta)  # size [N, R]

        gamma = tf.linalg.triangular_solve(L, alpha, lower=True)  # size [N, R]

        return err, nu, Luu, L, alpha, beta, gamma

    def maximum_likelihood_objective(self):
        return self.fitc_log_marginal_likelihood()

    def fitc_log_marginal_likelihood(self):
        """
        Construct a tensorflow function to compute the bound on the marginal
        likelihood.
        """

        # FITC approximation to the log marginal likelihood is
        # log ( normal( y | mean, K_fitc ) )
        # where K_fitc = Qff + diag( \nu )
        # where Qff = Kfu kuu^{-1} kuf
        # with \nu_i = Kff_{i,i} - Qff_{i,i} + \sigma^2

        # We need to compute the Mahalanobis term -0.5* err^T K_fitc^{-1} err
        # (summed over functions).

        # We need to deal with the matrix inverse term.
        # K_fitc^{-1} = ( Qff + \diag( \nu ) )^{-1}
        #            = ( V^T V + \diag( \nu ) )^{-1}
        # Applying the Woodbury identity we obtain
        #            = \diag( \nu^{-1} ) - \diag( \nu^{-1} ) V^T ( I + V \diag( \nu^{-1} ) V^T )^{-1) V \diag(\nu^{-1} )
        # Let \beta =  \diag( \nu^{-1} ) err
        # and let \alpha = V \beta
        # then Mahalanobis term = -0.5* ( \beta^T err - \alpha^T Solve( I + V \diag( \nu^{-1} ) V^T, alpha ) )

        err, nu, Luu, L, alpha, beta, gamma = self.common_terms()

        mahalanobisTerm = -0.5 * tf.reduce_sum(
            tf.square(err) / tf.expand_dims(nu, 1)
        ) + 0.5 * tf.reduce_sum(tf.square(gamma))

        # We need to compute the log normalizing term -N/2 \log 2 pi - 0.5 \log \det( K_fitc )

        # We need to deal with the log determinant term.
        # \log \det( K_fitc ) = \log \det( Qff + \diag( \nu ) )
        #                    = \log \det( V^T V + \diag( \nu ) )
        # Applying the determinant lemma we obtain
        #                    = \log [ \det \diag( \nu ) \det( I + V \diag( \nu^{-1} ) V^T ) ]
        #                    = \log [ \det \diag( \nu ) ] + \log [ \det( I + V \diag( \nu^{-1} ) V^T ) ]

        constantTerm = -0.5 * self.num_data * tf.math.log(tf.constant(2.0 * np.pi, default_float()))
        logDeterminantTerm = -0.5 * tf.reduce_sum(tf.math.log(nu)) - tf.reduce_sum(
            tf.math.log(tf.linalg.diag_part(L))
        )
        logNormalizingTerm = constantTerm + logDeterminantTerm

        return mahalanobisTerm + logNormalizingTerm * self.num_latent_gps

    def predict_f(self, X: tf.Tensor, full_cov=False, full_output_cov=False) -> MeanAndVariance:
        """
        Compute the mean and variance of the latent function at some new points
        Xnew.
        """
        _, _, Luu, L, _, _, gamma = self.common_terms(self.data)
        Kus = Kuf(self.inducing_variable, self.kernel, X)  # size  [M, X]new

        w = tf.linalg.triangular_solve(Luu, Kus, lower=True)  # size [M, X]new

        tmp = tf.linalg.triangular_solve(tf.transpose(L), gamma, lower=False)
        mean = tf.linalg.matmul(w, tmp, transpose_a=True) + self.mean_function(X)
        intermediateA = tf.linalg.triangular_solve(L, w, lower=True)

        if full_cov:
            var = (
                self.kernel(X)
                - tf.linalg.matmul(w, w, transpose_a=True)
                + tf.linalg.matmul(intermediateA, intermediateA, transpose_a=True)
            )
            var = tf.tile(var[None, ...], [self.num_latent_gps, 1, 1])  # [P, N, N]
        else:
            var = (
                self.kernel(X, full_cov=False)
                - tf.reduce_sum(tf.square(w), 0)
                + tf.reduce_sum(tf.square(intermediateA), 0)
            )  # size Xnew,
            var = tf.tile(var[:, None], [1, self.num_latent_gps])

        return mean, var<|MERGE_RESOLUTION|>--- conflicted
+++ resolved
@@ -155,13 +155,7 @@
         likelihood. For a derivation of the terms in here, see the associated
         SGPR notebook.
         """
-<<<<<<< HEAD
-        x_data, y_data = self.data
-=======
-        if data is None:
-            data = self.data
-        X_data, Y_data = data
->>>>>>> e745e688
+        X_data, Y_data = self.data
 
         num_inducing = len(self.inducing_variable)
         num_data = tf.cast(tf.shape(Y_data)[0], default_float())
@@ -282,13 +276,8 @@
     obviously gradients are automatic in GPflow.
     """
 
-<<<<<<< HEAD
     def common_terms(self):
-        x_data, y_data = self.data
-=======
-    def common_terms(self, data):
-        X_data, Y_data = data
->>>>>>> e745e688
+        X_data, Y_data = self.data
         num_inducing = len(self.inducing_variable)
         err = Y_data - self.mean_function(X_data)  # size [N, R]
         Kdiag = self.kernel(X_data, full_cov=False)
