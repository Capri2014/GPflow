# Copyright 2016 James Hensman, Valentine Svensson, alexggmatthews, fujiisoup
#
# Licensed under the Apache License, Version 2.0 (the "License");
# you may not use this file except in compliance with the License.
# You may obtain a copy of the License at
#
# http://www.apache.org/licenses/LICENSE-2.0
#
# Unless required by applicable law or agreed to in writing, software
# distributed under the License is distributed on an "AS IS" BASIS,
# WITHOUT WARRANTIES OR CONDITIONS OF ANY KIND, either express or implied.
# See the License for the specific language governing permissions and
# limitations under the License.

from typing import Optional, Tuple

import tensorflow as tf

import gpflow
<<<<<<< HEAD
from .model import RegressionData, GPModel
from .mixins import InternalDataTrainingLossMixin
from ..kernels import Kernel
from ..logdensities import multivariate_normal
from ..mean_functions import MeanFunction

=======
from ..kernels import Kernel
from ..logdensities import multivariate_normal
from ..mean_functions import MeanFunction
from .model import GPModel, InputData, RegressionData, MeanAndVariance
>>>>>>> 310dfefc

class GPR(GPModel, InternalDataTrainingLossMixin):
    r"""
    Gaussian Process Regression.

    This is a vanilla implementation of GP regression with a Gaussian
    likelihood.  Multiple columns of Y are treated independently.

    The log likelihood of this model is sometimes referred to as the 'log
    marginal likelihood', and is given by

    .. math::
       \log p(\mathbf y \,|\, \mathbf f) =
            \mathcal N(\mathbf{y} \,|\, 0, \mathbf{K} + \sigma_n \mathbf{I})
    """

    def __init__(
        self,
        data: RegressionData,
        kernel: Kernel,
        mean_function: Optional[MeanFunction] = None,
        noise_variance: float = 1.0,
    ):
        likelihood = gpflow.likelihoods.Gaussian(noise_variance)
        _, Y_data = data
        super().__init__(kernel, likelihood, mean_function, num_latent_gps=Y_data.shape[-1])
        self.data = data

<<<<<<< HEAD
    def maximum_likelihood_objective(self):
        return self.log_marginal_likelihood()

    def log_marginal_likelihood(self):
=======
    def log_likelihood(self) -> tf.Tensor:
>>>>>>> 310dfefc
        r"""
        Computes the log marginal likelihood.

        .. math::
            \log p(Y | \theta).

        """
        X, Y = self.data
        K = self.kernel(X)
        num_data = X.shape[0]
        k_diag = tf.linalg.diag_part(K)
        s_diag = tf.fill([num_data], self.likelihood.variance)
        ks = tf.linalg.set_diag(K, k_diag + s_diag)
        L = tf.linalg.cholesky(ks)
        m = self.mean_function(X)

        # [R,] log-likelihoods for each independent dimension of Y
        log_prob = multivariate_normal(Y, m, L)
        return tf.reduce_sum(log_prob)

    def predict_f(
        self, Xnew: InputData, full_cov: bool = False, full_output_cov: bool = False
    ) -> MeanAndVariance:
        r"""
        This method computes predictions at X \in R^{N \x D} input points

        .. math::
            p(F* | Y)

        where F* are points on the GP at new data points, Y are noisy observations at training data points.
        """
        X_data, Y_data = self.data
        err = Y_data - self.mean_function(X_data)

        kmm = self.kernel(X_data)
        knn = self.kernel(Xnew, full_cov=full_cov)
        kmn = self.kernel(X_data, Xnew)

        num_data = X_data.shape[0]
        s = tf.linalg.diag(tf.fill([num_data], self.likelihood.variance))

        conditional = gpflow.conditionals.base_conditional
        f_mean_zero, f_var = conditional(
            kmn, kmm + s, knn, err, full_cov=full_cov, white=False
        )  # [N, P], [N, P] or [P, N, N]
        f_mean = f_mean_zero + self.mean_function(Xnew)
        return f_mean, f_var<|MERGE_RESOLUTION|>--- conflicted
+++ resolved
@@ -17,19 +17,11 @@
 import tensorflow as tf
 
 import gpflow
-<<<<<<< HEAD
-from .model import RegressionData, GPModel
-from .mixins import InternalDataTrainingLossMixin
-from ..kernels import Kernel
-from ..logdensities import multivariate_normal
-from ..mean_functions import MeanFunction
-
-=======
 from ..kernels import Kernel
 from ..logdensities import multivariate_normal
 from ..mean_functions import MeanFunction
 from .model import GPModel, InputData, RegressionData, MeanAndVariance
->>>>>>> 310dfefc
+from .mixins import InternalDataTrainingLossMixin
 
 class GPR(GPModel, InternalDataTrainingLossMixin):
     r"""
@@ -58,14 +50,10 @@
         super().__init__(kernel, likelihood, mean_function, num_latent_gps=Y_data.shape[-1])
         self.data = data
 
-<<<<<<< HEAD
-    def maximum_likelihood_objective(self):
+    def maximum_likelihood_objective(self) -> tf.Tensor:
         return self.log_marginal_likelihood()
 
-    def log_marginal_likelihood(self):
-=======
-    def log_likelihood(self) -> tf.Tensor:
->>>>>>> 310dfefc
+    def log_marginal_likelihood(self) -> tf.Tensor:
         r"""
         Computes the log marginal likelihood.
 
