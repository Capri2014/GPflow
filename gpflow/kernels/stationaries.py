import numpy as np
import tensorflow as tf

<<<<<<< HEAD
from gpflow.util import default_float, square_distance
=======
from gpflow.utilities.ops import broadcasting_elementwise
>>>>>>> ae19ac80
from ..base import Parameter, positive
from .base import Kernel


class Stationary(Kernel):
    """
    Base class for kernels that are stationary, that is, they only depend on

        r = || x - x' ||

    This class handles 'ard' behaviour, which stands for 'Automatic Relevance
    Determination'. This means that the kernel has one lengthscale per
    dimension, otherwise the kernel is isotropic (has a single lengthscale).
    """

    def __init__(self, variance=1.0, lengthscale=1.0, active_dims=None, ard=None):
        """
        - input_dim is the dimension of the input to the kernel
        - variance is the (initial) value for the variance parameter
        - lengthscale is the initial value for the lengthscale parameter
          defaults to 1.0 (ard=False) or np.ones(input_dim) (ard=True).
        - active_dims is a list of length input_dim which controls which
          columns of X are used.
        - if ard is not None, it specifies whether the kernel has one
          lengthscale per dimension (ard=True) or a single lengthscale
          (ard=False). Otherwise, inferred from shape of lengthscale.
        """
        super().__init__(active_dims)
        self.ard = ard
        # lengthscale, self.ard = self._validate_ard_shape("lengthscale", lengthscale, ard)
        self.variance = Parameter(variance, transform=positive())
        self.lengthscale = Parameter(lengthscale, transform=positive())

    def scaled_euclid_dist(self, X, X2):
        """
        Returns |(X - X2ᵀ)/lengthscale| (L2-norm).
        """
        X = X / self.lengthscale
        X2 = X2 / self.lengthscale if X2 is not None else X2
        r2 = square_distance(X, X2)
        # Clipping around the (single) float precision which is ~1e-45.
        return tf.sqrt(tf.maximum(r2, 1e-40))

    def K(self, X, X2=None, presliced=False):
        if not presliced:
            X, X2 = self.slice(X, X2)
        r = self.scaled_euclid_dist(X, X2)
        return self.K_r(r)

    def K_diag(self, X, presliced=False):
        return tf.fill((X.shape[:-1]), tf.cast(tf.squeeze(self.variance), tf.float64))

    def K_r(self, r):
        """
        Returns the kernel evaluated on `r`, which is the scaled Euclidean distance
        Should operate element-wise on r
        """
        raise NotImplementedError


class RBF(Stationary):
    """
    The radial basis function (RBF) or squared exponential kernel. The kernel equation is

        k(r) = σ² exp{-½ r²}

    where:
    r   is the Euclidean distance between the input points, scaled by the lengthscale parameter ℓ.
    σ²  is the variance parameter

    Functions drawn from a GP with this kernel are infinitely differentiable!
    """

    def K(self, X, X2=None, presliced=False):
        if not presliced:
            X, X2 = self.slice(X, X2)
        X /= self.lengthscale
        X2 = X2 / self.lengthscale if X2 is not None else X2
        return self.variance * tf.exp(-square_distance(X, X2) / 2)


class RationalQuadratic(Stationary):
    """
    Rational Quadratic kernel,

    k(r) = σ² (1 + r² / 2αℓ²)^(-α)

    σ² : variance
    ℓ  : lengthscale
    α  : alpha, determines relative weighting of small-scale and large-scale fluctuations

    For α → ∞, the RQ kernel becomes equivalent to the squared exponential.
    """

    def __init__(self, variance=1.0, lengthscale=1.0, alpha=1.0, active_dims=None, ard=None):
        super().__init__(variance=variance, lengthscale=lengthscale, active_dims=active_dims,
                         ard=ard)
        self.alpha = Parameter(alpha, transform=positive())

    def K(self, X, X2=None, presliced=False):
        if not presliced:
            X, X2 = self.slice(X, X2)
        X /= self.lengthscale
        X2 = X2 / self.lengthscale if X2 is not None else X2
        return self.variance * (1 + square_distance(X, X2) / (2 * self.alpha)) ** (
            -self.alpha)


class Exponential(Stationary):
    """
    The Exponential kernel. It is equivalent to a Matern12 kernel with doubled lengthscales.
    """

    def K_r(self, r):
        return self.variance * tf.exp(-0.5 * r)


class Matern12(Stationary):
    """
    The Matern 1/2 kernel. Functions drawn from a GP with this kernel are not
    differentiable anywhere. The kernel equation is

    k(r) = σ² exp{-r}

    where:
    r  is the Euclidean distance between the input points, scaled by the lengthscale parameter ℓ.
    σ² is the variance parameter
    """

    def K_r(self, r):
        return self.variance * tf.exp(-r)


class Matern32(Stationary):
    """
    The Matern 3/2 kernel. Functions drawn from a GP with this kernel are once
    differentiable. The kernel equation is

    k(r) =  σ² (1 + √3r) exp{-√3 r}

    where:
    r  is the Euclidean distance between the input points, scaled by the lengthscale parameter ℓ,
    σ² is the variance parameter.
    """

    def K_r(self, r):
        sqrt3 = np.sqrt(3.)
        return self.variance * (1. + sqrt3 * r) * tf.exp(-sqrt3 * r)


class Matern52(Stationary):
    """
    The Matern 5/2 kernel. Functions drawn from a GP with this kernel are twice
    differentiable. The kernel equation is

    k(r) =  σ² (1 + √5r + 5/3r²) exp{-√5 r}

    where:
    r  is the Euclidean distance between the input points, scaled by the lengthscale parameter ℓ,
    σ² is the variance parameter.
    """

    def K_r(self, r):
        sqrt5 = np.sqrt(5.)
        return self.variance * (1.0 + sqrt5 * r + 5. / 3. * tf.square(r)) * tf.exp(-sqrt5 * r)


class Cosine(Stationary):
    """
    The Cosine kernel. Functions drawn from a GP with this kernel are sinusoids
    (with a random phase).  The kernel equation is

        k(r) =  σ² cos{r}

    where:
    r  is the Euclidean distance between the input points, scaled by the lengthscale parameter ℓ,
    σ² is the variance parameter.
    """

    def K_r(self, r):
        return self.variance * tf.cos(r)<|MERGE_RESOLUTION|>--- conflicted
+++ resolved
@@ -1,11 +1,8 @@
 import numpy as np
 import tensorflow as tf
 
-<<<<<<< HEAD
-from gpflow.util import default_float, square_distance
-=======
-from gpflow.utilities.ops import broadcasting_elementwise
->>>>>>> ae19ac80
+from ..utilities.ops import broadcasting_elementwise, square_distance
+from ..utilities.defaults import default_float
 from ..base import Parameter, positive
 from .base import Kernel
 
@@ -21,7 +18,11 @@
     dimension, otherwise the kernel is isotropic (has a single lengthscale).
     """
 
-    def __init__(self, variance=1.0, lengthscale=1.0, active_dims=None, ard=None):
+    def __init__(self,
+                 variance=1.0,
+                 lengthscale=1.0,
+                 active_dims=None,
+                 ard=None):
         """
         - input_dim is the dimension of the input to the kernel
         - variance is the (initial) value for the variance parameter
