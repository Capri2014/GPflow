import tensorflow as tf
import numpy as np
<<<<<<< HEAD
from param import Param, Parameterized

=======
from GPflow.param import Param, Parameterized
>>>>>>> 9d770b04

class MeanFunction(Parameterized):
    """
    The base mean function class.
<<<<<<< HEAD

=======
>>>>>>> 9d770b04
    To implement a mean funcion, write the __call__ method. This takes a
    tensor X and returns a tensor m(X). In accordance with the GPflow
    standard, each row of X represents one datum, and each row of Y is computed
    independently for each row of X.
<<<<<<< HEAD

    MeanFunction classes can have parameters, see the Linear class for an
    example.
    """
    def __call__(self, X):
        raise NotImplementedError("Implement the __call__\
                                  method for this mean function")
=======
    MeanFunction classes can have parameters, see the Linear class for an example.
    """
    def __call__(self, X):
        raise NotImplementedError("Implement the __call__ method for this mean function")

    def __add__(self, other):
        return Additive(self,other)

    def __mul__(self, other):
        return Product(self, other)
>>>>>>> 9d770b04


class Zero(MeanFunction):
    def __call__(self, X):
        return tf.zeros(tf.pack([tf.shape(X)[0], 1]), dtype='float64')

class Linear(MeanFunction):
    """
    y_i = A x_i + b
    """
    def __init__(self, A=np.ones((1, 1)), b=np.zeros(1)):
        """
<<<<<<< HEAD
        A is a matrix which maps each element of X to Y, b is an additive
        constant.

=======
        A is a matrix which maps each element of X to Y, b is an additive constant.
>>>>>>> 9d770b04
        If X has N rows and D columns, and Y is intended to have Q columns,
        then A must be D x Q, b must be a vector of length Q.
        """
        MeanFunction.__init__(self)
        self.A = Param(np.atleast_2d(A))
        self.b = Param(b)

    def __call__(self, X):
        return tf.matmul(X, self.A) + self.b


class Constant(MeanFunction):
    """
    y_i = c,,
    """
    def __init__(self, c=np.zeros(1)):
        MeanFunction.__init__(self)
        self.c = Param(c)

    def __call__(self, X):
<<<<<<< HEAD
        shape = tf.pack([tf.shape(X)[0], 1])
        return tf.tile(tf.reshape(self.c, (1, -1)), shape)
=======
        return tf.tile(tf.reshape(self.c, (1,-1)), tf.pack([tf.shape(X)[0], 1]))

class Additive(MeanFunction):
    def __init__(self, first_part, second_part):
        MeanFunction.__init__(self)
        self.add_1 = first_part
        self.add_2= second_part

    def __call__(self, X):
        return tf.add(self.add_1(X), self.add_2(X))

class Product(MeanFunction):
    def __init__(self, first_part, second_part):
        MeanFunction.__init__(self)

        self.prod_1 = first_part
        self.prod_2= second_part

    def __call__(self, X):
        return tf.mul(self.prod_1(X), self.prod_2(X))
>>>>>>> 9d770b04
<|MERGE_RESOLUTION|>--- conflicted
+++ resolved
@@ -1,24 +1,15 @@
 import tensorflow as tf
 import numpy as np
-<<<<<<< HEAD
-from param import Param, Parameterized
+from .param import Param, Parameterized
 
-=======
-from GPflow.param import Param, Parameterized
->>>>>>> 9d770b04
 
 class MeanFunction(Parameterized):
     """
     The base mean function class.
-<<<<<<< HEAD
-
-=======
->>>>>>> 9d770b04
     To implement a mean funcion, write the __call__ method. This takes a
     tensor X and returns a tensor m(X). In accordance with the GPflow
     standard, each row of X represents one datum, and each row of Y is computed
     independently for each row of X.
-<<<<<<< HEAD
 
     MeanFunction classes can have parameters, see the Linear class for an
     example.
@@ -26,23 +17,18 @@
     def __call__(self, X):
         raise NotImplementedError("Implement the __call__\
                                   method for this mean function")
-=======
-    MeanFunction classes can have parameters, see the Linear class for an example.
-    """
-    def __call__(self, X):
-        raise NotImplementedError("Implement the __call__ method for this mean function")
 
     def __add__(self, other):
-        return Additive(self,other)
+        return Additive(self, other)
 
     def __mul__(self, other):
         return Product(self, other)
->>>>>>> 9d770b04
 
 
 class Zero(MeanFunction):
     def __call__(self, X):
         return tf.zeros(tf.pack([tf.shape(X)[0], 1]), dtype='float64')
+
 
 class Linear(MeanFunction):
     """
@@ -50,13 +36,9 @@
     """
     def __init__(self, A=np.ones((1, 1)), b=np.zeros(1)):
         """
-<<<<<<< HEAD
         A is a matrix which maps each element of X to Y, b is an additive
         constant.
 
-=======
-        A is a matrix which maps each element of X to Y, b is an additive constant.
->>>>>>> 9d770b04
         If X has N rows and D columns, and Y is intended to have Q columns,
         then A must be D x Q, b must be a vector of length Q.
         """
@@ -77,28 +59,26 @@
         self.c = Param(c)
 
     def __call__(self, X):
-<<<<<<< HEAD
         shape = tf.pack([tf.shape(X)[0], 1])
         return tf.tile(tf.reshape(self.c, (1, -1)), shape)
-=======
-        return tf.tile(tf.reshape(self.c, (1,-1)), tf.pack([tf.shape(X)[0], 1]))
+
 
 class Additive(MeanFunction):
     def __init__(self, first_part, second_part):
         MeanFunction.__init__(self)
         self.add_1 = first_part
-        self.add_2= second_part
+        self.add_2 = second_part
 
     def __call__(self, X):
         return tf.add(self.add_1(X), self.add_2(X))
+
 
 class Product(MeanFunction):
     def __init__(self, first_part, second_part):
         MeanFunction.__init__(self)
 
         self.prod_1 = first_part
-        self.prod_2= second_part
+        self.prod_2 = second_part
 
     def __call__(self, X):
-        return tf.mul(self.prod_1(X), self.prod_2(X))
->>>>>>> 9d770b04
+        return tf.mul(self.prod_1(X), self.prod_2(X))